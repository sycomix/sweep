--- conflicted
+++ resolved
@@ -1,10 +1,6 @@
 from loguru import logger
-<<<<<<< HEAD
-from src.core.models import Function
+from src.core.chat import Function
 from src.utils.diff import format_contents
-=======
-from src.core.chat import Function
->>>>>>> 706bcf4d
 
 modify_file_function = Function(
     name="modify_file",
