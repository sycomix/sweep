"""
On Github ticket, get ChatGPT to deal with it
"""

# TODO: Add file validation

import os
import openai

from loguru import logger
import modal
<<<<<<< HEAD
from src.core.chat import Snippet
=======
>>>>>>> 9c1dc69c

from src.core.entities import Snippet
from src.core.prompts import (
    reply_prompt,
)
from src.core.sweep_bot import SweepBot
from src.core.prompts import issue_comment_prompt
from src.handlers.on_review import review_pr
from src.utils.event_logger import posthog
from src.utils.github_utils import get_github_client, search_snippets
from src.utils.prompt_constructor import HumanMessagePrompt
from src.utils.constants import DB_NAME, PREFIX

github_access_token = os.environ.get("GITHUB_TOKEN")
openai.api_key = os.environ.get("OPENAI_API_KEY")

update_index = modal.Function.lookup(DB_NAME, "update_index")

bot_suffix = "I'm a bot that handles simple bugs and feature requests \
but I might make mistakes. Please be kind!"

collapsible_template = """
<details>
  <summary>{summary}</summary>

  {body}
</details>
"""

chunker = modal.Function.lookup("utils", "Chunking.chunk")

num_of_snippets_to_query = 10
max_num_of_snippets = 5

def on_ticket(
    title: str,
    summary: str,
    issue_number: int,
    issue_url: str,
    username: str,
    repo_full_name: str,
    repo_description: str,
    installation_id: int,
    comment_id: int = None
):
    # Flow:
    # 1. Get relevant files
    # 2: Get human message
    # 3. Get files to change
    # 4. Get file changes
    # 5. Create PR

    organization, repo_name = repo_full_name.split("/")
    metadata = {
        "issue_url": issue_url,
        "issue_number": issue_number,
        "repo_full_name": repo_full_name,
        "organization": organization,
        "repo_name": repo_name,
        "repo_description": repo_description,
        "username": username,
        "installation_id": installation_id,
        "function": "on_ticket",
        "mode": PREFIX,
    }
    posthog.capture(username, "started", properties=metadata)

    g = get_github_client(installation_id)

    if comment_id:
        logger.info(f"Replying to comment {comment_id}...")
    logger.info(f"Getting repo {repo_full_name}")

    repo = g.get_repo(repo_full_name)
    current_issue = repo.get_issue(number=issue_number)
    item_to_react_to = current_issue.get_comment(comment_id) if comment_id else current_issue
    eyes_reaction = item_to_react_to.create_reaction("eyes")

    def comment_reply(message: str):
        current_issue.create_comment(message + "\n\n---\n" + bot_suffix)

    comments = current_issue.get_comments()
    replies_text = ""
    if comment_id:
        replies_text = "\nComments:\n" + "\n".join(
            [
                issue_comment_prompt.format(
                    username=comment.user.login,
                    reply=comment.body,
                ) for comment in comments
            ]
        )

    def fetch_file_contents_with_retry():
        retries = 3
        error = None
        for i in range(retries):
            try:
                logger.info(f"Fetching relevant files for the {i}th time...")
                return search_snippets(
                    repo,
                    f"{title}\n{summary}\n{replies_text}",
                    num_files=num_of_snippets_to_query,
                    branch=None,
                    installation_id=installation_id,
                )
            except Exception as e:
                error = e
                continue
        posthog.capture(
            username, "fetching_failed", properties={"error": error, **metadata}
        )
        raise error

    # update_index.call(
    #     repo_full_name,
    #     installation_id=installation_id,
    # )

    logger.info("Fetching relevant files...")
    try:
        snippets, tree = fetch_file_contents_with_retry()
        assert len(snippets) > 0
    except Exception as e:
        logger.error(e)
        comment_reply(
            "It looks like an issue has occured around fetching the files. Perhaps the repo has not been initialized: try removing this repo and adding it back. I'll try again in a minute. If this error persists contact team@sweep.dev."
        )
        raise e

    # reversing to put most relevant at the bottom
    snippets: list[Snippet] = snippets[::-1]

    num_full_files = 2
    num_extended_snippets = 2

    most_relevant_snippets = snippets[-num_full_files:]
    snippets = snippets[:-num_full_files]
    logger.info("Expanding snippets...")
    for snippet in most_relevant_snippets:
        current_snippet = snippet
        _chunks, metadatas, _ids = chunker.call(
            current_snippet.content, 
            current_snippet.file_path
        )
        segmented_snippets = [
            Snippet(
                content=current_snippet.content,
                start=metadata["start"],
                end=metadata["end"],
                file_path=metadata["file_path"],
            ) for metadata in metadatas
        ]
        index = 0
        while index < len(segmented_snippets) and segmented_snippets[index].start <= current_snippet.start:
            index += 1
        index -= 1
        for i in range(index + 1, min(index + num_extended_snippets + 1, len(segmented_snippets))):
            current_snippet += segmented_snippets[i]
        for i in range(index - 1, max(index - num_extended_snippets - 1, 0), -1):
            current_snippet = segmented_snippets[i] + current_snippet
        snippets.append(current_snippet)

    # snippet fusing
    i = 0
    while i < len(snippets):
        j = i + 1
        while j < len(snippets):
            if snippets[i] ^ snippets[j]:  # this checks for overlap
                snippets[i] = snippets[i] | snippets[j]  # merging
                snippets.pop(j)
            else:
                j += 1
        i += 1

    snippets = snippets[:min(len(snippets), max_num_of_snippets)]

    human_message = HumanMessagePrompt(
        repo_name=repo_name,
        issue_url=issue_url,
        username=username,
        repo_description=repo_description,
        title=title,
        summary=summary + replies_text,
        snippets=snippets,
        tree=tree, # TODO: Anything in repo tree that has something going through is expanded
    )
    sweep_bot = SweepBot.from_system_message_content(
        human_message=human_message, repo=repo, is_reply=bool(comments)
    )

    try:
        logger.info("CoT retrieval...")
        if sweep_bot.model == "gpt-4-32k-0613":
            sweep_bot.cot_retrieval()
        logger.info("Fetching files to modify/create...")
        file_change_requests = sweep_bot.get_files_to_change()
        logger.info("Getting response from ChatGPT...")
        reply = sweep_bot.chat(reply_prompt, message_key="reply")
        sweep_bot.delete_messages_from_chat("reply")
        logger.info("Sending response...")
        new_line = '\n'
        comment_reply(
            reply
            + "\n\n"
            + collapsible_template.format(
                summary="Some code snippets I looked at (click to expand). If some file is missing from here, you can mention the path in the ticket description.",
                body="\n".join(
                    [
                        f"https://github.com/{organization}/{repo_name}/blob/{repo.get_commits()[0].sha}/{snippet.file_path}#L{max(snippet.start, 1)}-L{min(snippet.end, snippet.content.count(new_line))}\n"
                        for snippet in snippets[::-1]
                    ]
                ),
            )
        )

        logger.info("Generating PR...")
        pull_request = sweep_bot.generate_pull_request()

        logger.info("Making PR...")
        pull_request.branch_name = sweep_bot.create_branch(pull_request.branch_name)
        sweep_bot.change_files_in_github(file_change_requests, pull_request.branch_name)

        # Include issue number in PR description
        pr_description = f"{pull_request.content}\n\nFixes #{issue_number}."

        pr = repo.create_pull(
            title=pull_request.title,
            body=pr_description,
            head=pull_request.branch_name,
            base=repo.default_branch,
        )
        current_issue.create_reaction("rocket")
        try:
            review_pr(repo=repo, pr=pr, issue_url=issue_url, username=username, 
                    repo_description=repo_description, title=title, 
                    summary=summary, replies_text=replies_text, installation_id=installation_id, snippets=snippets, tree=tree)
        except Exception as e:
            logger.error(e)
    except openai.error.InvalidRequestError as e:
        logger.error(e)
        comment_reply(
            "I'm sorry, but it looks our model has ran out of context length. We're trying to make this happen less, but one way to mitigate this is to code smaller files. I'll try again in a minute. If this error persists contact team@sweep.dev."
        )
        posthog.capture(
            username,
            "failed",
            properties={
                "error": str(e),
                "reason": "Invalid request error / context length",
                **metadata,
            },
        )
        raise e
    except Exception as e:
        logger.error(e)
        comment_reply(
            "I'm sorry, but it looks like an error has occured. Try removing and re-adding the sweep label. I'll try again in a minute. If this error persists contact team@sweep.dev."
        )
        posthog.capture(
            username,
            "failed",
            properties={"error": str(e), "reason": "Generic error", **metadata},
        )
        raise e
    else:
        try:
            eyes_reaction.delete()
        except:
            pass
        item_to_react_to.create_reaction("rocket")

    posthog.capture(username, "success", properties={**metadata})
    logger.info("on_ticket success")
    return {"success": True}<|MERGE_RESOLUTION|>--- conflicted
+++ resolved
@@ -9,10 +9,6 @@
 
 from loguru import logger
 import modal
-<<<<<<< HEAD
-from src.core.chat import Snippet
-=======
->>>>>>> 9c1dc69c
 
 from src.core.entities import Snippet
 from src.core.prompts import (
