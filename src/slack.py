import json
import os

from fastapi import FastAPI, HTTPException, Request, Response
from fastapi.responses import RedirectResponse

import modal
from pydantic import BaseModel
from pymongo import MongoClient
import requests
from src.core.entities import FileChangeRequest, Function, PullRequest
import slack_sdk
from loguru import logger
from slack_sdk.oauth.installation_store import Installation, InstallationStore, Bot

from src.core.sweep_bot import SweepBot
from src.utils.github_utils import get_github_client
from src.utils.constants import API_NAME, BOT_TOKEN_NAME, PREFIX, SLACK_NAME
from src.core.prompts import slack_slash_command_prompt
from src.utils.github_utils import get_installation_id
import src.utils.event_logger

image = modal.Image \
    .debian_slim() \
    .apt_install("git") \
    .pip_install(
        "slack-sdk",
        "slack-bolt",
        "pymongo",
        "PyGithub",
        "gitpython",
        "openai",
        "anthropic",
        "loguru",
        "tqdm",
        "highlight-io",
        "posthog"
    )
stub = modal.Stub(SLACK_NAME)
secrets = [
    modal.Secret.from_name("slack"),
    modal.Secret.from_name("openai-secret"),
    modal.Secret.from_name(BOT_TOKEN_NAME),
    modal.Secret.from_name("mongodb"),
]

functions = [
    Function(
        name="create_pr",
        description="Creates a PR.",
        parameters={
            "properties": {
                "plan": {
                    "type": "array",
                    "items": {
                        "type": "object",
                        "properties": {
                            "file_path": {
                                "type": "string",
                                "description": "The file path to change."
                            },
                            "instructions": {
                                "type": "string",
                                "description": "Detailed description of what the change as a list."
                            },
                        },
                        "required": ["file_path", "instructions"]
                    },
                    "description": "A list of files to modify or create and instructions for what to modify or create."
                },
                "title": {
                    "type": "string",
                    "description": "Title of PR",
                },
                "summary": {
                    "type": "string",
                    "description": "Detailed summary of PR",
                },
                "branch": {
                    "type": "string",
                    "description": "Name of branch to create PR in.",
                },
            }
        }
    ),
    Function(
        name="get_relevant_snippets",
        description="Search engine for relevant snippets in the current repo in natural language.",
        parameters={
            "properties": {
                "query": {
                    "type": "string",
                    "description": "Natural language query to search."
                }
            }
        }
    )
]

pr_format = """I'm going to create a PR with the following:

> *{title}*
> {summary}

I have the following plan:
{plan}

:hourglass_flowing_sand: Creating...
"""

pr_done_format = """:white_check_mark: Done creating PR at {url} with the following:
> *{title}*
> {summary}
"""

thread_query_format = "Message thread: {messages}"

# TODO(sweep): move to constants
slack_app_page = "https://sweepusers.slack.com/apps/A05D69L28HX-sweep"
slack_install_link = "https://slack.com/oauth/v2/authorize?client_id=5364586338420.5448326076609&scope=channels:read,chat:write,chat:write.public,commands,groups:read,im:read,incoming-webhook,mpim:read&user_scope="

def file_exists(repo, file_path):
    try:
        repo.get_file(file_path)
        return True
    except:
        return False

class SlackSlashCommandRequest(BaseModel):
    channel_name: str
    channel_id: str
    text: str
    user_name: str
    user_id: str
    team_id: str

@stub.function(
    image=image,
    secrets=secrets,
    timeout=15 * 60,
)
def reply_slack(request: SlackSlashCommandRequest, thread_ts: str | None = None):
    try:
        create_pr = modal.Function.lookup(API_NAME, "create_pr")
        client = None
        for _ in range(3):
            try:
                mongo_client = MongoClient(os.environ['MONGODB_URI'])
                db = mongo_client["slack"]
                collection = db["oauth_tokens"]
                token = collection.find_one({
                    # "user_id": request.user_id,
                    # "prefix": PREFIX,
                    "workspace_id": request.team_id
                })["access_token"]
                client = slack_sdk.WebClient(token=token)
                break
            except Exception as e:
                logger.error(f"Error fetching token {e}, retrying")
        if client == None: raise Exception("Could not fetch token")
    except Exception as e:
        logger.error(f"Error initializing Slack client: {e}")
        raise e
    
    try:
        channel_info = client.conversations_info(channel=request.channel_id)
        channel_description: str = channel_info['channel']['purpose']['value']
        logger.info(f"Channel description: {channel_description}")

        repo_full_name = channel_description.split()[-1]
        logger.info(f"Repo name: {repo_full_name}")

        organization_name, repo_name = repo_full_name.split("/")
        
        try:
            installation_id = get_installation_id(organization_name)
            g = get_github_client(installation_id)
            repo = g.get_repo(repo_full_name)
        except Exception as e:
            # TODO: provide better instructions for installation
            client.chat_postMessage(
                channel=request.channel_id,
                text=f"An error has occurred with fetching the credentials for {repo_full_name}. Please ensure that the app is installed on the Github repo.",
            )
            raise e

        sweep_bot = SweepBot(repo=repo)

        if not thread_ts:
            thread = client.chat_postMessage(
                channel=request.channel_id,
                text=f">{request.text}\n- <@{request.user_name}>",
            )
            thread_ts = thread["ts"]
            query = thread.text
        else:
            messages = client.conversations_replies(
                channel=request.channel_id,
                ts=thread_ts,
            )["messages"]
            query = thread_query_format.format(messages="\n".join([f"<message user={message['user']}>\n{message['text']}\n</message>" for message in messages]))
    except Exception as e:
        client.chat_postMessage(
            channel=request.channel_id,
            text=":exclamation: Sorry, something went wrong. Sometimes this is because the Github app is not installed on your repo.",
        )
        raise e

    try:
        if not thread_ts:
            logger.info("Fetching relevant snippets...")
            searching_message = client.chat_postMessage(
                channel=request.channel_id,
                text=":mag_right: Searching for relevant snippets...",
                thread_ts=thread_ts
            )
            snippets = sweep_bot.search_snippets(
                request.text,
                installation_id=installation_id
            )
            message = ":mag_right: Some relevant snippets I found:\n\n"
            message += "\n".join(f"{snippet.get_slack_link(repo_name)}\n```{snippet.get_preview()}```" for snippet in snippets)
            client.chat_update(
                channel=request.channel_id,
                ts=searching_message["ts"],
                text=message,
            )
        else:
            snippets = []
        prompt = slack_slash_command_prompt.format(
            relevant_snippets="\n".join([snippet.xml for snippet in snippets]),
            relevant_directories="\n".join([snippet.file_path for snippet in snippets]),
            repo_name=repo_name,
            repo_description=repo.description,
            username=request.user_name,
            query=query
        )
        response = sweep_bot.chat(prompt, functions=functions, function_name={"name": "create_pr"})
        logger.info(response)

        while sweep_bot.messages[-1].function_call is not None:
            obj = sweep_bot.messages[-1].function_call
            name = obj["name"]
            arguments = json.loads(obj["arguments"])
            if name == "get_relevant_snippets":
                logger.info("Searching for relevant snippets...")
                search_message = client.chat_postMessage(
                    channel=request.channel_id,
                    text=f":mag_right: Searching \"{arguments['query']}\" in the codebase...",
                    thread_ts=thread_ts
                )
                additional_snippets = sweep_bot.search_snippets(
                    arguments["query"],
                    installation_id=installation_id
                )
                # additional_snippets = default_snippets
                additional_snippets_message = f":mag_right: Found {len(additional_snippets)} additional snippets with the query \"{arguments['query']}\":\n\n" +  "\n".join(
                    f"{snippet.get_slack_link(repo_name)}\n```{snippet.get_preview()}```" for snippet in additional_snippets
                )
                client.chat_update(
                    channel=request.channel_id,
                    text=additional_snippets_message,
                    ts=search_message["ts"],
                )
                response = sweep_bot.chat(additional_snippets_message, functions=functions)
            elif name == "create_pr":
                title = arguments["title"]
                summary = arguments["summary"]
                branch = arguments["branch"]
                plan = arguments["plan"]
                plan_message = "\n".join(f"• `{file['file_path']}`: {file['instructions']}" for file in plan)
                plan_message = ">" + plan_message.replace("\n", "\n> ")

                creating_pr_message = client.chat_postMessage(
                    channel=request.channel_id,
                    text=pr_format.format(
                        title=title,
                        summary=summary,
                        plan=plan_message
                    ),
                    thread_ts=thread_ts
                )
<<<<<<< HEAD
                file_change_requests = [
                    FileChangeRequest(
                        filename=file["file_path"],
                        instructions=file["instructions"],
                        # change_type="create" if repo.get_contents(file["file_path"]) is None else "modify",
                        change_type="create" if file_exists(repo, file["file_path"]) else "modify",
                    ) for file in plan
                ]
=======
                file_change_requests = []
                for file in plan:
                    change_type = "create"
                    try:
                        contents = repo.get_contents(file["file_path"])
                        if contents:
                            change_type = "modify"
                    except:
                        pass
                    file_change_requests.append(
                        FileChangeRequest(
                            filename=file["file_path"],
                            instructions=file["instructions"],
                            change_type=change_type
                        )
                    )
>>>>>>> 99c231a4
                pull_request = PullRequest(
                    title=title,
                    branch_name=branch,
                    content=summary,
                )
                results = create_pr.call(
                    file_change_requests=file_change_requests,
                    pull_request=pull_request,
                    sweep_bot=sweep_bot,
                    username=request.user_name,
                    installation_id=installation_id,
                )
                logger.debug(results)
                pr = results["pull_request"]
                client.chat_update(
                    channel=request.channel_id,
                    text=pr_done_format.format(
                        url=pr.html_url,
                        title=title,
                        summary=summary,
                    ),
                    ts=creating_pr_message["ts"],
                )
                break
            else:
                raise Exception(f"Unknown function {name}")
        else:
            # no breaks were called
            client.chat_postMessage(
                channel=request.channel_id,
                text=response,
                thread_ts=thread_ts
            )
    except Exception as e:
        client.chat_postMessage(
            channel=request.channel_id,
            text=":exclamation: Sorry, something went wrong.",
            thread_ts=thread_ts
        )
        logger.error(f"Error creating PR: {e}")
        raise e


@stub.function(
    image=image,
    keep_warm=1
)
@modal.web_endpoint(method="POST")
async def entrypoint(request: Request):
    body = await request.form()
    request = SlackSlashCommandRequest(**dict(body))
    reply_slack.spawn(request)
    return Response(status_code=200)


@stub.function(
    image=image,
    secrets=secrets,
    keep_warm=1,
)
@modal.web_endpoint(method="GET")
async def oauth_redirect(request: Request):
    try:
        code = request.query_params.get('code')

        mongo_client = MongoClient(os.environ['MONGODB_URI'])
        db = mongo_client["slack"]
        collection = db["oauth_tokens"]

        if not code:
            raise HTTPException(status_code=400, detail="Missing code parameter")

        response = requests.post('https://slack.com/api/oauth.v2.access', {
            'client_id': os.environ['SLACK_CLIENT_ID'],
            'client_secret': os.environ['SLACK_CLIENT_SECRET'],
            'code': code,
        }).json()

        if not response.get('ok'):
            raise HTTPException(status_code=400, detail="Error obtaining access token")

        logger.info(response)

        result = collection.insert_one({
            "user_id": response["authed_user"]["id"],
            "bot_user_id": response["bot_user_id"],
            "workspace_id": response["team"]["id"],
            "channel": response["incoming_webhook"]["channel"],
            "prefix": PREFIX,
            "access_token": response["access_token"],
        })

        return RedirectResponse(url=slack_app_page)
    except Exception as e:
        logger.error(f"Error with OAuth: {e}")
        raise e

@stub.function(image=image, keep_warm=1)
@modal.web_endpoint(method="GET")
def install():
    return RedirectResponse(url=slack_install_link)

class MongoDBInstallationStore(InstallationStore):
    def __init__(self):
        self.client = MongoClient(os.environ['MONGODB_URI'])
        self.db = self.client["slack"]
        self.collection = self.db["auth_tokens"]
    
    def store(self, installation: Installation):
        self.collection.insert_one({
            "installation": installation.to_dict(),
            # "user_id": installation.user_id,
            # "bot_user_id": installation.bot_id,
            "team_id": installation.team_id,
            "enterprise_id": installation.enterprise_id,
            "prefix": PREFIX,
            "access_token": installation.bot_token,
        })
    
    def fetch(
        self,
        enterprise_id: str,
        team_id: str,
        is_enterprise_install: bool
    ):
        result = self.collection.find_one({"team_id": team_id, "enterprise_id": enterprise_id})
        if result is None:
            return None
        else:
            return Installation.from_dict(result)
        
    def delete(self, *, enterprise_id: str, team_id: str, is_enterprise_install: bool):
        self.collection.delete_one({
            "team_id": team_id,
            "enterprise_id": enterprise_id
        })
    
    def find_installation(
        self, 
        *, 
        enterprise_id: str=None, 
        team_id: str=None, 
        is_enterprise_install: bool=False,
        install_to_bot: Bot=None
    ):
        if install_to_bot:
            return self.fetch(
                enterprise_id=install_to_bot.enterprise_id,
                team_id=install_to_bot.team_id,
                is_enterprise_install=install_to_bot.is_enterprise_install
            )
        else:
            return self.fetch(
                enterprise_id=enterprise_id,
                team_id=team_id,
                is_enterprise_install=is_enterprise_install
            )

def get_oauth_settings():
    from slack_bolt.oauth.oauth_settings import OAuthSettings

    return OAuthSettings(
        client_id=os.environ["SLACK_CLIENT_ID"],
        client_secret=os.environ["SLACK_CLIENT_SECRET"],
        scopes=[
            "app_mentions:read",
            "channels:history",
            "channels:join",
            "channels:read",
            "chat:write",
            "chat:write.customize",
            "commands",
            "users.profile:read",
            "users:read",
        ],
        install_page_rendering_enabled=False,
        installation_store=MongoDBInstallationStore(),

    )

@stub.function(
    image=image,
    secrets=secrets,
)
@modal.asgi_app(label="slack-bot")
def _asgi_app():
    from slack_bolt import App
    from slack_bolt.adapter.fastapi import SlackRequestHandler

    slack_app = App(oauth_settings=get_oauth_settings())

    fastapi_app = FastAPI()
    handler = SlackRequestHandler(slack_app)

    @slack_app.event("url_verification")
    def handle_url_verification(body, logger):
        challenge = body.get("challenge")
        return {"challenge": challenge}

    @slack_app.event("app_mention")
    def handle_app_mentions(body, say, client):
        print("here!")
    
    @slack_app.event("message")
    def handle_message(body, ack, message, client):
        ack()
        if "thread_ts" in message:
            # checking if the message is in a thread
            conversation = client.conversations_replies(
                channel=message["channel"], 
                ts=message["thread_ts"]
            )
            thread_messages = conversation["messages"]
            if thread_messages:
                # checking if the thread has non-zero messages
                bot_profile = thread_messages[0].get("bot_profile")
                if thread_messages[-1].get("bot_profile"):
                    # prevent bots from replying to themselves
                    return
                if bot_profile and bot_profile.get("name") == "Sweep":
                    # checking that the message is from Sweep
                    channel_name = client.conversations_info(channel=message["channel"])["channel"]["name"]
                    reply_slack.call(
                        SlackSlashCommandRequest(
                            channel_id=message["channel"],
                            channel_name=channel_name,
                            text=message["text"],
                            user_name=message["user"],
                            user_id=message["user"],
                            team_id=message["team"],
                        ),
                        thread_ts=message["thread_ts"]
                    )

    @fastapi_app.post("/")
    async def root(request: Request):
        return await handler.handle(request)

    @fastapi_app.get("/slack/install")
    async def oauth_start(request: Request):
        return await handler.handle(request)

    @fastapi_app.get("/slack/oauth_redirect")
    async def oauth_callback(request: Request):
        return await handler.handle(request)

    return fastapi_app<|MERGE_RESOLUTION|>--- conflicted
+++ resolved
@@ -119,13 +119,6 @@
 slack_app_page = "https://sweepusers.slack.com/apps/A05D69L28HX-sweep"
 slack_install_link = "https://slack.com/oauth/v2/authorize?client_id=5364586338420.5448326076609&scope=channels:read,chat:write,chat:write.public,commands,groups:read,im:read,incoming-webhook,mpim:read&user_scope="
 
-def file_exists(repo, file_path):
-    try:
-        repo.get_file(file_path)
-        return True
-    except:
-        return False
-
 class SlackSlashCommandRequest(BaseModel):
     channel_name: str
     channel_id: str
@@ -280,16 +273,6 @@
                     ),
                     thread_ts=thread_ts
                 )
-<<<<<<< HEAD
-                file_change_requests = [
-                    FileChangeRequest(
-                        filename=file["file_path"],
-                        instructions=file["instructions"],
-                        # change_type="create" if repo.get_contents(file["file_path"]) is None else "modify",
-                        change_type="create" if file_exists(repo, file["file_path"]) else "modify",
-                    ) for file in plan
-                ]
-=======
                 file_change_requests = []
                 for file in plan:
                     change_type = "create"
@@ -306,7 +289,6 @@
                             change_type=change_type
                         )
                     )
->>>>>>> 99c231a4
                 pull_request = PullRequest(
                     title=title,
                     branch_name=branch,
