--- conflicted
+++ resolved
@@ -62,13 +62,9 @@
 
 def init_deeplake_vs(repo_name):
     deeplake_repo_path = f"mem://{int(time.time())}{repo_name}"
-<<<<<<< HEAD
     deeplake_vector_store = VectorStore(
         path=deeplake_repo_path, read_only=False, overwrite=False
     )
-=======
-    deeplake_vector_store = VectorStore(path=deeplake_repo_path, read_only=False, overwrite=False)
->>>>>>> 8b4063a3
     return deeplake_vector_store
 
 
@@ -159,10 +155,7 @@
     # For LRU cache to work
     return embed_texts(tuple(texts))
 
-<<<<<<< HEAD
-
-=======
->>>>>>> 8b4063a3
+  
 def get_deeplake_vs_from_repo(
     cloned_repo: ClonedRepo,
     sweep_config: SweepConfig = SweepConfig(),
@@ -238,13 +231,9 @@
     return deeplake_vs, index, len(documents)
 
 
-<<<<<<< HEAD
-def compute_deeplake_vs(collection_name, documents, ids, metadatas, sha):
-=======
 def compute_deeplake_vs(
     collection_name, documents, ids, metadatas, sha
 ):
->>>>>>> 8b4063a3
     if len(documents) > 0:
         logn.info(f"Computing embeddings with {VECTOR_EMBEDDING_SOURCE}...")
         # Check cache here for all documents
@@ -287,11 +276,7 @@
             embeddings = embedding_function(documents)
             embeddings = np.array(embeddings, dtype=np.float32)
 
-<<<<<<< HEAD
         logn.info("Adding embeddings to deeplake vector store...")
-=======
-        logger.info("Adding embeddings to deeplake vector store...")
->>>>>>> 8b4063a3
         deeplake_vs = init_deeplake_vs(collection_name)
         deeplake_vs.add(text=ids, embedding=embeddings, metadata=metadatas)
         logn.info("Added embeddings to deeplake vector store")
