import asyncio
import traceback
import re

import modal
from github.ContentFile import ContentFile
from github.GithubException import GithubException, UnknownObjectException
from github.Repository import Repository
from loguru import logger
from pydantic import BaseModel

from sweepai.core.chat import ChatGPT
from sweepai.core.edit_chunk import EditBot
from sweepai.core.entities import (
    FileCreation,
    FileChangeRequest,
    FilesToChange,
    PullRequest,
    RegexMatchError,
    Snippet, NoFilesException, Message
)
from sweepai.core.prompts import (
    files_to_change_prompt,
    pull_request_prompt,
    create_file_prompt,
    modify_file_hallucination_prompt,
    modify_file_prompt_3,
    code_repair_modify_prompt,
    snippet_replacement,
    chunking_prompt,
)
from sweepai.config.client import SweepConfig, get_blocked_dirs
from sweepai.config.server import DB_MODAL_INST_NAME, SECONDARY_MODEL
from sweepai.utils.diff import format_contents, generate_new_file_from_patch, get_all_diffs, is_markdown

USING_DIFF = True

BOT_ANALYSIS_SUMMARY = "bot_analysis_summary"

class MaxTokensExceeded(Exception):
    def __init__(self, filename):
        self.filename = filename

class CodeGenBot(ChatGPT):
    def summarize_snippets(self, create_thoughts, modify_thoughts):
        snippet_summarization = self.chat(
            snippet_replacement.format(
                thoughts=create_thoughts + "\n" + modify_thoughts
            ),
            message_key="snippet_summarization",
        ) # maybe add relevant info
        contextual_thought_match = re.search("<contextual_thoughts>(?P<thoughts>.*)</contextual_thoughts>", snippet_summarization, re.DOTALL)
        contextual_thought: str = contextual_thought_match.group("thoughts").strip() if contextual_thought_match else ""
        relevant_snippets_match = re.search("<relevant_snippets>(?P<snippets>.*)</relevant_snippets>", snippet_summarization, re.DOTALL)
        relevant_snippets: str = relevant_snippets_match.group("snippets").strip() if relevant_snippets_match else ""

        try:
            snippets: Snippet = []
            for raw_snippet in relevant_snippets.split("\n"):
                if ":" not in raw_snippet:
                    logger.warning(f"Error in summarize_snippets: {raw_snippet}. Likely failed to parse")
                file_path, lines = raw_snippet.split(":", 1)
                if "-" not in lines:
                    logger.warning(f"Error in summarize_snippets: {raw_snippet}. Likely failed to parse")
                start, end = lines.split("-", 1)
                start = int(start)
                end = int(end)
                end = min(end, start + 200)

                snippet = Snippet(file_path=file_path, start=start, end=end, content="")
                snippet.expand(15)
                snippets.append(snippet)
            
            self.populate_snippets(snippets)
            snippets_text = "\n".join([snippet.xml for snippet in snippets])
        except Exception as e:
            logger.warning(f"Error in summarize_snippets: {e}. Likely failed to parse")
            snippets_text = self.get_message_content_from_message_key(("relevant_snippets"))

        # Remove line numbers (1:line) from snippets
        snippets_text = re.sub(r'^\d+?:', '', snippets_text, flags=re.MULTILINE)

        msg_content = "Contextual thoughts: \n" + contextual_thought + "\n\nRelevant snippets:\n\n" + snippets_text + "\n\n"

        self.delete_messages_from_chat("relevant_snippets")
        self.delete_messages_from_chat("relevant_directories")
        self.delete_messages_from_chat("relevant_tree")
        self.delete_messages_from_chat("files_to_change", delete_assistant=False)
        self.delete_messages_from_chat("snippet_summarization")

        msg = Message(content=msg_content, role="assistant", key=BOT_ANALYSIS_SUMMARY)
        self.messages.insert(-2, msg)

    def get_files_to_change(self, retries=1):
        file_change_requests: list[FileChangeRequest] = []
        # Todo: put retries into a constants file
        # also, this retries multiple times as the calls for this function are in a for loop

        for count in range(retries):
            try:
                logger.info(f"Generating for the {count}th time...")
                # abstract_plan = self.chat(files_to_change_abstract_prompt, message_key="files_to_change")

                files_to_change_response = self.chat(files_to_change_prompt,
                                                     message_key="files_to_change")  # Dedup files to change here
                files_to_change = FilesToChange.from_string(files_to_change_response)
                create_thoughts = files_to_change.files_to_create.strip()
                modify_thoughts = files_to_change.files_to_modify.strip()

                files_to_create: list[str] = files_to_change.files_to_create.split("\n*")
                files_to_modify: list[str] = files_to_change.files_to_modify.split("\n*")

                for file_change_request, change_type in zip(
                        files_to_modify + files_to_create,
                        ["modify"] * len(files_to_modify)
                        + ["create"] * len(files_to_create),
                ):
                    file_change_request = file_change_request.strip()
                    if not file_change_request or file_change_request == "* None":
                        continue
                    logger.debug(file_change_request)
                    logger.debug(change_type)
                    file_change_requests.append(
                        FileChangeRequest.from_string(
                            file_change_request, change_type=change_type
                        )
                    )
                # Create a dictionary to hold file names and their corresponding instructions
                file_instructions_dict = {}
                for file_change_request in file_change_requests:
                    # If the file name is already in the dictionary, append the new instructions
                    if file_change_request.filename in file_instructions_dict:
                        instructions, change_type = file_instructions_dict[file_change_request.filename]
                        file_instructions_dict[file_change_request.filename] = (
                            instructions + " " + file_change_request.instructions, change_type)
                    else:
                        file_instructions_dict[file_change_request.filename] = (
                            file_change_request.instructions, file_change_request.change_type)
                file_change_requests = [
                    FileChangeRequest(filename=file_name, instructions=instructions, change_type=change_type) for
                    file_name, (instructions, change_type) in file_instructions_dict.items()]
                if file_change_requests:
                    return file_change_requests, create_thoughts, modify_thoughts
            except RegexMatchError:
                logger.warning("Failed to parse! Retrying...")
                self.delete_messages_from_chat("files_to_change")
                continue
        raise NoFilesException()

    def generate_pull_request(self, retries=2) -> PullRequest:
        for count in range(retries):
            too_long = False
            try:
                logger.info(f"Generating for the {count}th time...")
                if too_long or count >= retries - 1:  # if on last try, use gpt4-32k (improved context window)
                    pr_text_response = self.chat(pull_request_prompt, message_key="pull_request")
                else:
                    pr_text_response = self.chat(pull_request_prompt, message_key="pull_request", model=SECONDARY_MODEL)

                # Add triple quotes if not present
                if not pr_text_response.strip().endswith('"""'):
                    pr_text_response += '"""'

                self.delete_messages_from_chat("pull_request")
            except Exception as e:
                e_str = str(e)
                if "too long" in e_str:
                    too_long = True
                logger.warning(f"Exception {e_str}. Failed to parse! Retrying...")
                self.delete_messages_from_chat("pull_request")
                continue
            pull_request = PullRequest.from_string(pr_text_response)

            # Remove duplicate slashes from branch name (max 1)
            final_branch = pull_request.branch_name[:240]
            final_branch = final_branch.split("/", 1)[-1]

            pull_request.branch_name = "sweep/" + final_branch
            return pull_request
        raise Exception("Could not generate PR text")


class GithubBot(BaseModel):
    class Config:
        arbitrary_types_allowed = True  # for repo: Repository

    repo: Repository

    def get_contents(self, path: str, branch: str = ""):
        if not branch:
            branch = SweepConfig.get_branch(self.repo)
        try:
            return self.repo.get_contents(path, ref=branch)
        except Exception as e:
            logger.warning(path)
            raise e

    def get_file(self, file_path: str, branch: str = "") -> ContentFile:
        content = self.get_contents(file_path, branch)
        assert not isinstance(content, list)
        return content

    def check_path_exists(self, path: str, branch: str = ""):
        try:
            self.get_contents(path, branch)
            return True
        except Exception:
            return False

    def clean_branch_name(self, branch: str) -> str:
        # Replace invalid characters with underscores
        branch = re.sub(r"[^a-zA-Z0-9_\-/]", "_", branch)

        # Remove consecutive underscores
        branch = re.sub(r"_+", "_", branch)

        # Remove leading or trailing underscores
        branch = branch.strip("_")

        return branch

    def create_branch(self, branch: str, retry=True) -> str:
        # Generate PR if nothing is supplied maybe
        branch = self.clean_branch_name(branch)
        base_branch = self.repo.get_branch(SweepConfig.get_branch(self.repo))
        try:
            try:
                test = self.repo.get_branch("sweep")
                assert test is not None
                # If it does exist, fix
                branch = branch.replace('/', '_')  # Replace sweep/ with sweep_ (temp fix)
            except Exception:
                pass

            self.repo.create_git_ref(f"refs/heads/{branch}", base_branch.commit.sha)
            return branch
        except GithubException as e:
            logger.error(f"Error: {e}, trying with other branch names...")
            logger.warning(f'{branch}\n{base_branch}, {base_branch.name}\n{base_branch.commit.sha}')
            if retry:
                for i in range(1, 16):
                    try:
                        logger.warning(f"Retrying {branch}_{i}...")
                        self.repo.create_git_ref(
                            f"refs/heads/{branch}_{i}", base_branch.commit.sha
                        )
                        return f"{branch}_{i}"
                    except GithubException:
                        pass
            else:
                new_branch = self.repo.get_branch(branch)
                if new_branch:
                    return new_branch.name
            raise e

    def populate_snippets(self, snippets: list[Snippet]):
        for snippet in snippets:
            try:
                snippet.content = self.repo.get_contents(snippet.file_path,
                                                         SweepConfig.get_branch(self.repo)).decoded_content.decode(
                    "utf-8")
            except Exception as e:
                logger.error(snippet)

    def search_snippets(
            self,
            query: str,
            installation_id: str,
            num_snippets: int = 30,
    ) -> list[Snippet]:
        get_relevant_snippets = modal.Function.lookup(DB_MODAL_INST_NAME, "get_relevant_snippets")
        snippets: list[Snippet] = get_relevant_snippets.call(
            self.repo.full_name,
            query=query,
            n_results=num_snippets,
            installation_id=installation_id,
        )
        self.populate_snippets(snippets)
        return snippets

    @staticmethod
    def is_blocked(file_path: str, blocked_dirs: list[str]):
        for blocked_dir in blocked_dirs:
            if file_path.startswith(blocked_dir) and len(blocked_dir) > 0:
                return {"success": True, "path": blocked_dir}
        return {"success": False}

    def validate_file_change_requests(self, file_change_requests: list[FileChangeRequest], branch: str = ""):
        blocked_dirs = get_blocked_dirs(self.repo)
        for file_change_request in file_change_requests:
            try:
                exists = False
                try:
                    exists = self.repo.get_contents(file_change_request.filename,
                                                  branch or SweepConfig.get_branch(self.repo))
                except UnknownObjectException:
                    exists = False
                except Exception as e:
                    logger.error(f"FileChange Validation Error: {e}")

                if exists:
                    file_change_request.change_type = "modify"
                else:
                    file_change_request.change_type = "create"

                block_status = self.is_blocked(file_change_request.filename, blocked_dirs)
                if block_status["success"]:
                    # red X emoji
                    file_change_request.instructions = f'❌ Unable to modify files in `{block_status["path"]}`\nEdit `sweep.yaml` to configure.'
            except Exception as e:
                logger.info(traceback.format_exc())
        return file_change_requests


class SweepBot(CodeGenBot, GithubBot):
    def create_file(self, file_change_request: FileChangeRequest) -> FileCreation:
        file_change: FileCreation | None = None
        key = f"file_change_created_{file_change_request.filename}"
        create_file_response = self.chat(
            create_file_prompt.format(
                filename=file_change_request.filename,
                instructions=file_change_request.instructions,
                # commit_message=f"Create {file_change_request.filename}"
            ),
            message_key=key,
        )
        # Add file to list of changed_files
        self.file_change_paths.append(file_change_request.filename)
        # self.delete_file_from_system_message(file_path=file_change_request.filename)
        try:
            file_change = FileCreation.from_string(create_file_response)
            commit_message_match = re.search("Commit message: \"(?P<commit_message>.*)\"", create_file_response)
            if commit_message_match:
                file_change.commit_message = commit_message_match.group("commit_message")
            else:
                file_change.commit_message = f"Create {file_change_request.filename}"
            assert file_change is not None
            # file_change.commit_message = f"sweep: {file_change.commit_message[:50]}"

            self.delete_messages_from_chat(key_to_delete=key)

            new_diffs = self.chat(
                code_repair_modify_prompt.format(
                    filename=file_change_request.filename,
                    instructions=file_change_request.instructions,
                    code=file_change.code,
                    diff="",
                ),
                message_key=key + "-validation",
            )
            final_file = generate_new_file_from_patch(
                new_diffs,
                file_change.code,
            )
            final_file = format_contents(final_file, is_markdown(file_change_request.filename))
            final_file += "\n"
            file_change.code = final_file
            logger.info("Done validating file change request")

            return file_change
        except Exception as e:
            # Todo: should we undo appending to file_change_paths?
            logger.warning(e)
            logger.warning(f"Failed to parse. Retrying for the 1st time...")
            self.delete_messages_from_chat(key)
        raise Exception("Failed to parse response after 5 attempts.")

    def modify_file(
            self, 
            file_change_request: FileChangeRequest, 
            contents: str = "", 
            contents_line_numbers: str = "", 
            branch=None, 
            chunking: bool = False,
            chunk_offset: int = 0,
            retries: int = 1,
    ) -> tuple[str, str]:
        for count in range(retries):
            key = f"file_change_modified_{file_change_request.filename}"
            file_markdown = is_markdown(file_change_request.filename)
            # TODO(sweep): edge case at empty file
            message = modify_file_prompt_3.format(
                filename=file_change_request.filename,
                instructions=file_change_request.instructions,
                code=contents_line_numbers,
                line_count=contents.count('\n') + 1
            )
            try:
                if chunking:
                    # TODO (sweep): make chunking / streaming better
                    message = chunking_prompt + message
                    modify_file_response = self.chat(
                        message,
                        message_key=key,
                    )
                    self.delete_messages_from_chat(key)
                else:
                    modify_file_response = self.chat(
                        message,
                        message_key=key,
                    )
            except Exception as e:  # Check for max tokens error
                if "max tokens" in str(e).lower():
                    logger.error(f"Max tokens exceeded for {file_change_request.filename}")
                    raise MaxTokensExceeded(file_change_request.filename)
            try:
                logger.info(
                    f"generate_new_file with contents: {contents} and modify_file_response: {modify_file_response}")
                new_file = generate_new_file_from_patch(modify_file_response, contents, chunk_offset=chunk_offset)
                new_file = format_contents(new_file, file_markdown)

                commit_message_match = re.search("Commit message: \"(?P<commit_message>.*)\"", modify_file_response)
                if commit_message_match:
                    commit_message = commit_message_match.group("commit_message")
                else:
                    commit_message = f"Updated {file_change_request.filename}"

                self.delete_messages_from_chat(key)

                proposed_diffs = get_all_diffs(modify_file_response)
                proposed_diffs = f"<proposed_diffs>\n{proposed_diffs}\n</proposed_diffs>\n\n" if proposed_diffs else ""

                # validation step
                logger.info("Validating file change request...")
                new_diffs = self.chat(
                    code_repair_modify_prompt.format(
                        filename=file_change_request.filename,
                        instructions=file_change_request.instructions,
                        code=new_file,
                        diff=proposed_diffs,
                    ),
                    message_key=key + "-validation",
                )

                final_file = generate_new_file_from_patch(new_diffs, new_file, chunk_offset=chunk_offset)
                final_file = format_contents(final_file, file_markdown)
                logger.info("Done validating file change request")

                # Todo(lukejagg): No longer need to fix EOF whitespace
                """
                if contents.endswith("\n"):
                    final_file += "\n"
                """

                return new_file, commit_message
            except Exception as e:
                tb = traceback.format_exc()
                logger.warning(f"Failed to parse. Retrying for the {count}th time. Recieved error {e}\n{tb}")
                self.delete_messages_from_chat(key)
                continue
        raise Exception(f"Failed to parse response after {retries} attempts.")

    def change_files_in_github(
            self,
            file_change_requests: list[FileChangeRequest],
            branch: str,
    ):
        # should check if branch exists, if not, create it
        logger.debug(file_change_requests)
        num_fcr = len(file_change_requests)
        completed = 0

        added_modify_hallucination = False

        for file_change_request in file_change_requests:
            changed_file = False
            try:
                if file_change_request.change_type == "create":
                    changed_file = self.handle_create_file(file_change_request, branch)
                elif file_change_request.change_type == "modify":
                    if not added_modify_hallucination:
                        added_modify_hallucination = True
                        # Add hallucinated example for better parsing
                        for message in modify_file_hallucination_prompt:
                            self.messages.append(Message(**message))

                    changed_file = self.handle_modify_file(file_change_request, branch)
            except MaxTokensExceeded as e:
                raise e
            except Exception as e:
                logger.error(f"Error in change_files_in_github {e}")

            if changed_file:
                completed += 1
        return completed, num_fcr

    def change_files_in_github_iterator(
            self,
            file_change_requests: list[FileChangeRequest],
            branch: str,
            blocked_dirs: list[str],
            sandbox
    ):
        # should check if branch exists, if not, create it
        logger.debug(file_change_requests)
        num_fcr = len(file_change_requests)
        completed = 0

        added_modify_hallucination = False

        for file_change_request in file_change_requests:
            changed_file = False
            try:
                if self.is_blocked(file_change_request.filename, blocked_dirs)["success"]:
                    logger.info(f"Skipping {file_change_request.filename} because it is blocked.")
                    continue

                if file_change_request.change_type == "create":
                    changed_file = self.handle_create_file(file_change_request, branch, sandbox=sandbox)
                elif file_change_request.change_type == "modify":
                    # Add example for more consistent generation
                    if not added_modify_hallucination:
                        added_modify_hallucination = True
                        # Add hallucinated example for better parsing
                        for message in modify_file_hallucination_prompt:
                            self.messages.append(Message(**message))

<<<<<<< HEAD
                    changed_file = self.handle_modify_file(file_change_request, branch, sandbox=sandbox)
=======
                    # Remove snippets from this file if they exist
                    snippet_msgs = [m for m in self.messages if m.key == BOT_ANALYSIS_SUMMARY]
                    if len(snippet_msgs) > 0:  # Should always be true
                        snippet_msg = snippet_msgs[0]
                        # Use regex to remove this snippet from the message
                        file = re.escape(file_change_request.filename)
                        regex = fr'<snippet source="{file}:\d*-?\d*.*?<\/snippet>'
                        snippet_msg.content = re.sub(
                            regex,
                            "",
                            snippet_msg.content,
                            flags=re.DOTALL,
                        )


                    changed_file = self.handle_modify_file(file_change_request, branch)
>>>>>>> 1318f859
                else:
                    raise Exception(f"Invalid change type: {file_change_request.change_type}")
                yield file_change_request, changed_file
            except MaxTokensExceeded as e:
                raise e
            except Exception as e:
                logger.error(f"Error in change_files_in_github {e}")

            if changed_file:
                completed += 1
        return completed, num_fcr

    def handle_create_file(self, file_change_request: FileChangeRequest, branch: str, sandbox=None):
        try:
            file_change = self.create_file(file_change_request)
            file_markdown = is_markdown(file_change_request.filename)
            file_change.code = format_contents(file_change.code, file_markdown)
            logger.debug(
                f"{file_change_request.filename}, {f'Create {file_change_request.filename}'}, {file_change.code}, {branch}"
            )

            if sandbox is not None:
                loop = asyncio.get_event_loop()
                file_change.code = loop.run_until_complete(sandbox.run_formatter(file_change_request.filename, file_change.code))

            self.repo.create_file(
                file_change_request.filename,
                file_change.commit_message,
                file_change.code,
                branch=branch,
            )

            return True
        except Exception as e:
            logger.info(f"Error in handle_create_file: {e}")
            return False

    def handle_modify_file(self, file_change_request: FileChangeRequest, branch: str,
                           commit_message: str = None, sandbox=None):
        CHUNK_SIZE = 800  # Number of lines to process at a time
        try:
            file = self.get_file(file_change_request.filename, branch=branch)
            file_contents = file.decoded_content.decode("utf-8")
            lines = file_contents.split("\n")
            
            new_file_contents = ""  # Initialize an empty string to hold the new file contents
            all_lines_numbered = [f"{i + 1}:{line}" for i, line in enumerate(lines)]
            chunk_sizes = [800, 600, 400]  # Define the chunk sizes for the backoff mechanism
            for CHUNK_SIZE in chunk_sizes:
                try:
                    chunking = len(lines) > CHUNK_SIZE * 1.5  # Only chunk if the file is large enough
                    file_name = file_change_request.filename
                    if not chunking:
                        new_file_contents, suggested_commit_message = self.modify_file(
                                file_change_request, 
                                contents="\n".join(lines), 
                                branch=branch, 
                                contents_line_numbers=file_contents if USING_DIFF else "\n".join(all_lines_numbered),
                                chunking=chunking,
                                chunk_offset=0
                            )
                        commit_message = suggested_commit_message
                        # commit_message = commit_message or suggested_commit_message
                    else:
                        for i in range(0, len(lines), CHUNK_SIZE):
                            chunk_contents = "\n".join(lines[i:i + CHUNK_SIZE])
                            contents_line_numbers = "\n".join(all_lines_numbered[i:i + CHUNK_SIZE])
                            if not EditBot().should_edit(issue=file_change_request.instructions, snippet=chunk_contents):
                                new_chunk = chunk_contents
                            else:
                                new_chunk, suggested_commit_message = self.modify_file(
                                    file_change_request, 
                                    contents=chunk_contents, 
                                    branch=branch, 
                                    contents_line_numbers=file_contents if USING_DIFF else "\n".join(contents_line_numbers), 
                                    chunking=chunking,
                                    chunk_offset=i
                                )
                                # commit_message = commit_message or suggested_commit_message
                                commit_message = suggested_commit_message
                            if i + CHUNK_SIZE < len(lines):
                                new_file_contents += new_chunk + "\n"
                            else:
                                new_file_contents += new_chunk
                    break  # If the chunking was successful, break the loop
                except Exception:
                    continue  # If the chunking was not successful, continue to the next chunk size
            # If the original file content is identical to the new file content, log a warning and return
            if file_contents == new_file_contents:
                logger.warning(f"No changes made to {file_change_request.filename}. Skipping file update.")
                return False
            logger.debug(
                f"{file_name}, {commit_message}, {new_file_contents}, {branch}"
            )

            # Format the contents
            if sandbox is not None:
                loop = asyncio.get_event_loop()
                new_file_contents = loop.run_until_complete(sandbox.run_formatter(file_name, new_file_contents))


            # Update the file with the new contents after all chunks have been processed
            try:
                self.repo.update_file(
                    file_name,
                    # commit_message.format(file_name=file_name),
                    commit_message,
                    new_file_contents,
                    file.sha,
                    branch=branch,
                )
                return True
            except Exception as e:
                logger.info(f"Error in updating file, repulling and trying again {e}")
                file = self.get_file(file_change_request.filename, branch=branch)
                self.repo.update_file(
                    file_name,
                    # commit_message.format(file_name=file_name),
                    commit_message,
                    new_file_contents,
                    file.sha,
                    branch=branch,
                )
                return True
        except MaxTokensExceeded as e:
            raise e
        except Exception as e:
            tb = traceback.format_exc()
            logger.info(f"Error in handle_modify_file: {tb}")
            return False<|MERGE_RESOLUTION|>--- conflicted
+++ resolved
@@ -515,9 +515,6 @@
                         for message in modify_file_hallucination_prompt:
                             self.messages.append(Message(**message))
 
-<<<<<<< HEAD
-                    changed_file = self.handle_modify_file(file_change_request, branch, sandbox=sandbox)
-=======
                     # Remove snippets from this file if they exist
                     snippet_msgs = [m for m in self.messages if m.key == BOT_ANALYSIS_SUMMARY]
                     if len(snippet_msgs) > 0:  # Should always be true
@@ -533,8 +530,7 @@
                         )
 
 
-                    changed_file = self.handle_modify_file(file_change_request, branch)
->>>>>>> 1318f859
+                    changed_file = self.handle_modify_file(file_change_request, branch, sandbox=sandbox)
                 else:
                     raise Exception(f"Invalid change type: {file_change_request.change_type}")
                 yield file_change_request, changed_file
