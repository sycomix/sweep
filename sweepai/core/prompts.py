--- conflicted
+++ resolved
@@ -1032,19 +1032,11 @@
 Then, write search patterns we need to modify from the code. The system will then modify all of the lines containing the patterns. Use this to make many small changes, such as updating all function calls after changing the signature.
 
 # Format
-<<<<<<< HEAD
-
-Step-by-step thoughts:
-1.
-2.
-3.
-=======
 <instructions>
 Identify all changes that need to be made to the code file.
 Then identify all snippet sections that should receive these changes. These snippets will go into the snippets_to_modify block.
 Then identify any patterns of code that should be modified, like all function calls of a particular function. These patterns will go into the patterns block.
 </instructions>
->>>>>>> de6090b9
 
 <snippet_to_modify>
 first five lines of code from the original snippet
@@ -1052,19 +1044,11 @@
 last five lines of code from the original snippet (the code)
 </snippet_to_modify>
 
-<<<<<<< HEAD
 <extraction_terms>
 first term from the code
 second term from the code
 ...
 </extraction_terms>"""
-=======
-<patterns>
-first pattern
-second pattern
-...
-</pattern>"""
->>>>>>> de6090b9
 
 fetch_snippets_prompt = """
 # Code
@@ -1088,7 +1072,6 @@
 Then identify any patterns of code that should be modified, like all function calls of a particular function.
 </instructions>
 
-<<<<<<< HEAD
 <snippet_to_modify reason="justification for modifying this snippet">
 ```
 first five lines of code from the original snippet
@@ -1102,19 +1085,6 @@
 second term from the code
 ...
 </extraction_terms>"""
-=======
-<snippet_to_modify reason="reason to change this snippet">
-first five lines of code from the original snippet
-...
-last five lines of code from the original snippet (the code)
-</snippet_to_modify>
-
-<patterns>
-first pattern
-second pattern
-...
-</pattern>"""
->>>>>>> de6090b9
 
 use_chunking_message = """\
 This is just one section of the file. Determine whether the request is asking to edit this chunk of the file. If not, respond with "No" to "Changes needed".
