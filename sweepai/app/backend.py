"""
Proxy for the UI.
"""

import json
from typing import Any

import fastapi
import modal
from fastapi import FastAPI
from fastapi.responses import StreamingResponse
from github import Github
from loguru import logger
from pydantic import BaseModel

from sweepai.app.config import SweepChatConfig
from sweepai.core.chat import ChatGPT
from sweepai.core.entities import FileChangeRequest, Function, Message, PullRequest, Snippet
from sweepai.core.prompts import gradio_system_message_prompt
from sweepai.core.sweep_bot import SweepBot
<<<<<<< HEAD
from sweepai.utils.config import PREFIX, DB_MODAL_INST_NAME, API_MODAL_INST_NAME
from sweepai.utils.github_utils import get_github_client, get_installation_id
=======
from sweepai.utils.config import SweepConfig
from sweepai.utils.constants import API_NAME, BOT_TOKEN_NAME, DB_NAME, PREFIX
from sweepai.utils.github_utils import get_github_client, get_installation_id
from sweepai.core.prompts import gradio_system_message_prompt
from sweepai.utils.event_logger import posthog
>>>>>>> 13a6f3b6

get_relevant_snippets = modal.Function.from_name(DB_MODAL_INST_NAME, "get_relevant_snippets")

stub = modal.Stub(PREFIX + "-ui")
image = (
    modal.Image.debian_slim()
    .apt_install("git")
    .pip_install(
        "loguru",
        "tqdm",
        "posthog",
        "openai",
        "anthropic",
        "highlight-io",
        "PyGithub",
        "GitPython",
        "config-path",
        "pyyaml",
        "pymongo",
    )
)
secrets = [
<<<<<<< HEAD
    modal.Secret.from_name("github"),
    modal.Secret.from_name("openai-secret")
=======
    modal.Secret.from_name(BOT_TOKEN_NAME),
    modal.Secret.from_name("openai-secret"),
    modal.Secret.from_name("posthog"),
    modal.Secret.from_name("highlight")
>>>>>>> 13a6f3b6
]

FUNCTION_SETTINGS = {
    "image": image,
    "secrets": secrets,
    "timeout": 15 * 60,
    "keep_warm": 1
}

@stub.function(**FUNCTION_SETTINGS)
@modal.asgi_app(label=PREFIX + "-ui")
def _asgi_app():
    app = FastAPI()

    def verify_config(request: SweepChatConfig) -> bool:
        try:
            github_user_client = Github(request.github_pat)
            repo = github_user_client.get_repo(request.repo_full_name)
            assert repo
        except Exception as e:
            logger.warning(e)
            raise fastapi.HTTPException(status_code=403, detail="You do not have access to this repo")
        return True

    @app.post("/installation_id")
    def installation_id(request: SweepChatConfig) -> dict:
        # first check if user has access to the repo
        assert verify_config(request)

        metadata = {
            "function": "ui_installation_id",
            "repo_full_name": request.repo_full_name,
            "organization": request.repo_full_name.split("/")[0],
            "username": request.github_username,
            "installation_id": request.installation_id,
            "mode": PREFIX,
        }

        posthog.capture(request.github_username, "started", properties=metadata)

        try:
            organization, _repo_name = request.repo_full_name.split("/")
            installation_id = get_installation_id(organization)
            assert installation_id
        except Exception as e:
            logger.warning(e)
            posthog.capture(request.github_username, "failed", properties={"error": str(e), **metadata})
            raise fastapi.HTTPException(status_code=403, detail="Sweep app is not installed on this repo. To install it, go to https://github.com/apps/sweep-ai")

        posthog.capture(request.github_username, "succeeded", properties=metadata)

        return {"installation_id": installation_id}

    class SearchRequest(BaseModel):
        query: str
        config: SweepChatConfig
        n_results: int = 5

    @app.post("/search")
    def search(request: SearchRequest) -> list[Snippet]:
        logger.info("Searching for snippets...")
        get_relevant_snippets = modal.Function.lookup(DB_MODAL_INST_NAME, "get_relevant_snippets")

        assert verify_config(request.config)

        metadata = {
            "function": "ui_search",
            "repo_full_name": request.config.repo_full_name,
            "organization": request.config.repo_full_name.split("/")[0],
            "username": request.config.github_username,
            "installation_id": request.config.installation_id,
            "mode": PREFIX,
        }

        posthog.capture(request.config.github_username, "started", properties=metadata)

        try:
            snippets: list[Snippet] = get_relevant_snippets.call(
                request.config.repo_full_name,
                request.query,
                n_results=request.n_results,
                installation_id=request.config.installation_id
            )
            g = get_github_client(request.config.installation_id)
            repo = g.get_repo(request.config.repo_full_name)
            for snippet in snippets:
                try:
                    snippet.content = repo.get_contents(snippet.file_path, SweepConfig.get_branch(repo)).decoded_content.decode("utf-8")
                except Exception:
                    logger.error(snippet)
        except Exception as e:
            posthog.capture(request.config.github_username, "failed", properties={"error": str(e), **metadata})
            raise e

        posthog.capture(request.config.github_username, "succeeded", properties=metadata)
        return snippets

    class CreatePRRequest(BaseModel):
        # proposed PR information
        file_change_requests: list[tuple[str, str]]
        pull_request: PullRequest 

        # state information
        messages: list[tuple[str | None, str | None]]
        snippets: list[Snippet] = []

        config: SweepChatConfig
    
    @app.post("/create_pr")
    def create_pr(request: CreatePRRequest):
        assert verify_config(request.config)

        g = get_github_client(request.config.installation_id)
        repo = g.get_repo(request.config.repo_full_name)

<<<<<<< HEAD
        create_pr_func = modal.Function.lookup(API_MODAL_INST_NAME, "create_pr")
        system_message = gradio_system_message_prompt.format(
            snippets="\n".join([snippet.denotation + f"\n```{snippet.get_snippet()}```" for snippet in request.snippets]),
            repo_name=request.config.repo_full_name,
            repo_description=repo.description
        )
=======
        metadata = {
            "function": "ui_create_pr",
            "repo_full_name": request.config.repo_full_name,
            "organization": request.config.repo_full_name.split("/")[0],
            "username": request.config.github_username,
            "installation_id": request.config.installation_id,
            "mode": PREFIX,
        }
>>>>>>> 13a6f3b6

        posthog.capture(request.config.github_username, "started", properties=metadata)

        try:
            create_pr_func = modal.Function.lookup(API_NAME, "create_pr")
            system_message = gradio_system_message_prompt.format(
                snippets="\n".join([snippet.denotation + f"\n```{snippet.get_snippet()}```" for snippet in request.snippets]),
                repo_name=request.config.repo_full_name,
                repo_description=repo.description
            )

            def file_exists(file_path: str) -> bool:
                try:
                    repo.get_contents(file_path, SweepConfig.get_branch(repo))
                    return True
                except Exception:
                    return False

            results = create_pr_func.call(
                [FileChangeRequest(
                    filename = item[0],
                    instructions = item[1],
                    change_type = "modify" if file_exists(item[0]) else "create", # TODO update this
                ) for item in request.file_change_requests],
                request.pull_request,
                SweepBot(
                    repo = repo,
                    messages = [Message(role="system", content=system_message, key="system")] +
                        [Message.from_tuple(message) for message in request.messages],
                ),
                request.config.github_username,
                installation_id = request.config.installation_id,
                issue_number = None,
            )
            generated_pull_request = results["pull_request"]
            print(generated_pull_request)
        except Exception as e:
            posthog.capture(request.config.github_username, "failed", properties={
                "error": str(e),
                **metadata
            })
            raise e

        posthog.capture(request.config.github_username, "success", properties=metadata)
        return {
            "html_url": generated_pull_request.html_url,
        }
    
    class ChatRequest(BaseModel):
        messages: list[tuple[str | None, str | None]]
        snippets: list[Snippet]
        config: SweepChatConfig
        functions: list[Function] = []
        function_call: Any = "auto"

    @app.post("/chat")
    def chat(
        request: ChatRequest,
    ) -> str:
        assert verify_config(request.config)

        messages = [Message.from_tuple(message) for message in request.messages]
        chatgpt = ChatGPT(messages=messages[:-1])
        result = chatgpt.chat(messages[-1].content, model="gpt-4-0613")
        return result
    
    @app.post("/chat_stream")
    def chat_stream(request: ChatRequest):
        assert verify_config(request.config)
        metadata = {
            "function": "ui_create_pr",
            "repo_full_name": request.config.repo_full_name,
            "organization": request.config.repo_full_name.split("/")[0],
            "username": request.config.github_username,
            "installation_id": request.config.installation_id,
            "mode": PREFIX,
        }

        posthog.capture(request.config.github_username, "started", properties=metadata)
        try:
            messages = [Message.from_tuple(message) for message in request.messages]
            system_message = gradio_system_message_prompt.format(
                snippets="\n".join([snippet.denotation + f"\n```{snippet.get_snippet()}```" for snippet in request.snippets]),
                repo_name=request.config.repo_full_name,
                repo_description="" # TODO: fill this
            )
            chatgpt = ChatGPT(messages=[Message(role="system", content=system_message, key="system")] + messages[:-1])
        except Exception as e:
            posthog.capture(request.config.github_username, "failed", properties={"error": str(e), **metadata})
            raise e
        def stream_chat():
            for chunk in chatgpt.chat_stream(messages[-1].content, model="gpt-4-0613", functions=request.functions, function_call=request.function_call):
                yield json.dumps(chunk)
            posthog.capture(request.config.github_username, "succeeded", properties=metadata)
        return StreamingResponse(
            stream_chat(),
            media_type="text/event-stream"
        )
    return app<|MERGE_RESOLUTION|>--- conflicted
+++ resolved
@@ -18,16 +18,11 @@
 from sweepai.core.entities import FileChangeRequest, Function, Message, PullRequest, Snippet
 from sweepai.core.prompts import gradio_system_message_prompt
 from sweepai.core.sweep_bot import SweepBot
-<<<<<<< HEAD
 from sweepai.utils.config import PREFIX, DB_MODAL_INST_NAME, API_MODAL_INST_NAME
-from sweepai.utils.github_utils import get_github_client, get_installation_id
-=======
-from sweepai.utils.config import SweepConfig
-from sweepai.utils.constants import API_NAME, BOT_TOKEN_NAME, DB_NAME, PREFIX
 from sweepai.utils.github_utils import get_github_client, get_installation_id
 from sweepai.core.prompts import gradio_system_message_prompt
 from sweepai.utils.event_logger import posthog
->>>>>>> 13a6f3b6
+from sweepai.utils.config import SweepConfig
 
 get_relevant_snippets = modal.Function.from_name(DB_MODAL_INST_NAME, "get_relevant_snippets")
 
@@ -50,15 +45,10 @@
     )
 )
 secrets = [
-<<<<<<< HEAD
     modal.Secret.from_name("github"),
-    modal.Secret.from_name("openai-secret")
-=======
-    modal.Secret.from_name(BOT_TOKEN_NAME),
     modal.Secret.from_name("openai-secret"),
     modal.Secret.from_name("posthog"),
     modal.Secret.from_name("highlight")
->>>>>>> 13a6f3b6
 ]
 
 FUNCTION_SETTINGS = {
@@ -174,14 +164,6 @@
         g = get_github_client(request.config.installation_id)
         repo = g.get_repo(request.config.repo_full_name)
 
-<<<<<<< HEAD
-        create_pr_func = modal.Function.lookup(API_MODAL_INST_NAME, "create_pr")
-        system_message = gradio_system_message_prompt.format(
-            snippets="\n".join([snippet.denotation + f"\n```{snippet.get_snippet()}```" for snippet in request.snippets]),
-            repo_name=request.config.repo_full_name,
-            repo_description=repo.description
-        )
-=======
         metadata = {
             "function": "ui_create_pr",
             "repo_full_name": request.config.repo_full_name,
@@ -190,12 +172,11 @@
             "installation_id": request.config.installation_id,
             "mode": PREFIX,
         }
->>>>>>> 13a6f3b6
 
         posthog.capture(request.config.github_username, "started", properties=metadata)
 
         try:
-            create_pr_func = modal.Function.lookup(API_NAME, "create_pr")
+            create_pr_func = modal.Function.lookup(API_MODAL_INST_NAME, "create_pr")
             system_message = gradio_system_message_prompt.format(
                 snippets="\n".join([snippet.denotation + f"\n```{snippet.get_snippet()}```" for snippet in request.snippets]),
                 repo_name=request.config.repo_full_name,
