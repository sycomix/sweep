--- conflicted
+++ resolved
@@ -1,10 +1,6 @@
 import os
 
-<<<<<<< HEAD
-PREFIX = 'dev2'
-=======
 PREFIX = "prod"
->>>>>>> 8b4cff02
 
 print(f"Using prefix: {PREFIX}")
 ENV = PREFIX
