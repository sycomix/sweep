--- conflicted
+++ resolved
@@ -1,10 +1,7 @@
 # Do not save logs for main process
 from logn import logger
-<<<<<<< HEAD
 from sweepai.utils.buttons import check_button_activated
-=======
 from sweepai.utils.safe_pqueue import SafePriorityQueue
->>>>>>> 864d9db3
 
 logger.init(
     metadata=None,
@@ -134,12 +131,8 @@
             },
             create_file=False,
         )
-<<<<<<< HEAD
         with logger:
-            call_on_comment(**pr_change_request.params)
-=======
-        call_on_comment(**pr_change_request.params, type="github_action")
->>>>>>> 864d9db3
+            call_on_comment(**pr_change_request.params, type="github_action")
         logger.info("Done with on_check_suite")
     else:
         logger.info("Skipping on_check_suite as no pr_change_request was returned")
