--- conflicted
+++ resolved
@@ -12,15 +12,12 @@
 from tabulate import tabulate
 import traceback
 
-<<<<<<< HEAD
 from sweepai.core.entities import Snippet
-=======
 from sweepai.core.entities import FileChangeRequest, Snippet, NoFilesException
 from sweepai.core.prompts import (
     reply_prompt,
 )
 from sweepai.core.sweep_bot import SweepBot
->>>>>>> e8ebb9ff
 from sweepai.core.prompts import issue_comment_prompt
 from sweepai.core.sweep_bot import SweepBot
 from sweepai.handlers.create_pr import create_pr, create_config_pr, safe_delete_sweep_branch
@@ -33,12 +30,8 @@
 from sweepai.utils.event_logger import posthog
 from sweepai.utils.github_utils import get_github_client, search_snippets
 from sweepai.utils.prompt_constructor import HumanMessagePrompt
-<<<<<<< HEAD
-=======
-from sweepai.utils.constants import DB_NAME, PREFIX, UTILS_NAME, SWEEP_LOGIN
 from sweepai.utils.chat_logger import ChatLogger, discord_log_error
 from sweepai.utils.config import SweepConfig
->>>>>>> e8ebb9ff
 
 github_access_token = GITHUB_BOT_TOKEN
 openai.api_key = OPENAI_API_KEY
@@ -140,7 +133,7 @@
     replies_text = ""
     comments = list(current_issue.get_comments())
     if comment_id:
-        
+
         logger.info(f"Replying to comment {comment_id}...")
         replies_text = "\nComments:\n" + "\n".join(
             [
@@ -150,7 +143,7 @@
                 ) for comment in comments if comment.user.type == "User"
             ]
         )
-    
+
     chat_logger = ChatLogger({
         'repo_name': repo_name,
         'title': title,
@@ -289,14 +282,11 @@
         )
         log_error("File Fetch", str(e))
         raise e
-<<<<<<< HEAD
 
     snippets = post_process_snippets(snippets)
-=======
-    
-    snippets = post_process_snippets(snippets, 
+
+    snippets = post_process_snippets(snippets,
                                      max_num_of_snippets=2 if use_faster_model else 5)
->>>>>>> e8ebb9ff
 
     human_message = HumanMessagePrompt(
         repo_name=repo_name,
