--- conflicted
+++ resolved
@@ -726,11 +726,8 @@
             username,
             installation_id,
             issue_number,
-<<<<<<< HEAD
             sandbox=sandbox,
-=======
             chat_logger=chat_logger,
->>>>>>> b0c57b5e
         )
         table_message = tabulate(
             [
@@ -911,11 +908,8 @@
                     summary=summary,
                     replies_text=replies_text,
                     tree=tree,
-<<<<<<< HEAD
                     lint_output=lint_output,
-=======
                     chat_logger=chat_logger,
->>>>>>> b0c57b5e
                 )
                 # Todo(lukejagg): Execute sandbox after each iteration
                 lint_output = None
