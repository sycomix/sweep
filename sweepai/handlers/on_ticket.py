"""
on_ticket is the main function that is called when a new issue is created.
It is only called by the webhook handler in sweepai/api.py.
"""
# TODO: Add file validation

import math
import re
import traceback
from time import time

import openai
from github import BadCredentialsException, GithubException
from tabulate import tabulate
from tqdm import tqdm

from logn import logger
from sweepai.config.client import (
    RESTART_SWEEP_BUTTON,
    SWEEP_BAD_FEEDBACK,
    SWEEP_GOOD_FEEDBACK,
    SweepConfig,
    get_documentation_dict,
)
from sweepai.config.server import (
    DISCORD_FEEDBACK_WEBHOOK_URL,
    ENV,
    GITHUB_BOT_USERNAME,
    GITHUB_LABEL_NAME,
    MONGODB_URI,
    OPENAI_API_KEY,
    OPENAI_USE_3_5_MODEL_ONLY,
    WHITELISTED_REPOS,
)
from sweepai.core.context_pruning import ContextPruning
from sweepai.core.documentation_searcher import extract_relevant_docs
from sweepai.core.entities import (
    EmptyRepository,
    FileChangeRequest,
    MaxTokensExceeded,
    NoFilesException,
    ProposedIssue,
    SandboxResponse,
    SweepContext,
)
from sweepai.core.external_searcher import ExternalSearcher
from sweepai.core.prompts import issue_comment_prompt
from sweepai.core.sweep_bot import SweepBot

# from sandbox.sandbox_utils import Sandbox
from sweepai.handlers.create_pr import (
    create_config_pr,
    create_pr_changes,
    safe_delete_sweep_branch,
)
from sweepai.handlers.on_comment import on_comment
from sweepai.handlers.on_review import review_pr
from sweepai.utils.buttons import create_action_buttons
from sweepai.utils.chat_logger import ChatLogger
from sweepai.utils.event_logger import posthog
from sweepai.utils.github_utils import ClonedRepo, get_github_client
from sweepai.utils.prompt_constructor import HumanMessagePrompt
from sweepai.utils.search_utils import search_snippets
from sweepai.utils.ticket_utils import *

openai.api_key = OPENAI_API_KEY

sweeping_gif = """<a href="https://github.com/sweepai/sweep"><img class="swing" src="https://raw.githubusercontent.com/sweepai/sweep/main/.assets/sweeping.gif" width="100" style="width:50px; margin-bottom:10px" alt="Sweeping"></a>"""


def center(text: str) -> str:
    return f"<div align='center'>{text}</div>"


# @LogTask()
def on_ticket(
    title: str,
    summary: str,
    issue_number: int,
    issue_url: str,
    username: str,
    repo_full_name: str,
    repo_description: str,
    installation_id: int,
    comment_id: int = None,
    edited: bool = False,
):
    (
        title,
        slow_mode,
        do_map,
        subissues_mode,
        sandbox_mode,
        fast_mode,
        lint_mode,
    ) = strip_sweep(title)

    # Flow:
    # 1. Get relevant files
    # 2: Get human message
    # 3. Get files to change
    # 4. Get file changes
    # 5. Create PR

    on_ticket_start_time = time()
    summary = summary or ""
    # Check for \r since GitHub issues may have \r\n
    summary = re.sub(
        "<details (open)?>(\r)?\n<summary>Checklist</summary>.*",
        "",
        summary,
        flags=re.DOTALL,
    ).strip()
    summary = re.sub(
        "---\s+Checklist:(\r)?\n(\r)?\n- \[[ X]\].*", "", summary, flags=re.DOTALL
    ).strip()

    repo_name = repo_full_name
    user_token, g = get_github_client(installation_id)
    repo = g.get_repo(repo_full_name)
    current_issue = repo.get_issue(number=issue_number)
    assignee = current_issue.assignee.login if current_issue.assignee else None
    if assignee is None:
        assignee = current_issue.user.login

    # Check body for "branch: <branch_name>\n" using regex
    branch_match = re.search(r"branch: (.*)(\n\r)?", summary)
    if branch_match:
        branch_name = branch_match.group(1)
        SweepConfig.get_branch(repo, branch_name)
        logger.info(f"Overrides Branch name: {branch_name}")
    else:
        logger.info(f"Overrides not detected for branch {summary}")

    chat_logger = (
        ChatLogger(
            {
                "repo_name": repo_name,
                "title": title,
                "summary": summary,
                "issue_number": issue_number,
                "issue_url": issue_url,
                "username": username if not username.startswith("sweep") else assignee,
                "repo_full_name": repo_full_name,
                "repo_description": repo_description,
                "installation_id": installation_id,
                "type": "ticket",
                "mode": ENV,
                "comment_id": comment_id,
                "edited": edited,
            }
        )
        if MONGODB_URI
        else None
    )

    if chat_logger:
        is_paying_user = chat_logger.is_paying_user()
        is_trial_user = chat_logger.is_trial_user()
        use_faster_model = OPENAI_USE_3_5_MODEL_ONLY or chat_logger.use_faster_model(g)
    else:
        is_paying_user = True
        is_trial_user = False
        use_faster_model = False

    if fast_mode:
        use_faster_model = True

    if not comment_id and not edited and chat_logger:
        chat_logger.add_successful_ticket(
            gpt3=use_faster_model
        )  # moving higher, will increment the issue regardless of whether it's a success or not

    sweep_context = SweepContext.create(
        username=username,
        issue_url=issue_url,
        use_faster_model=use_faster_model,
        is_paying_user=is_paying_user,
        repo=repo,
        token=user_token,
    )

    organization, repo_name = repo_full_name.split("/")
    metadata = {
        "issue_url": issue_url,
        "repo_full_name": repo_full_name,
        "organization": organization,
        "repo_name": repo_name,
        "repo_description": repo_description,
        "username": username,
        "comment_id": comment_id,
        "title": title,
        "installation_id": installation_id,
        "function": "on_ticket",
        "edited": edited,
        "model": "gpt-3.5" if use_faster_model else "gpt-4",
        "tier": "pro" if is_paying_user else "free",
        "mode": ENV,
        "slow_mode": slow_mode,
        "do_map": do_map,
        "subissues_mode": subissues_mode,
        "sandbox_mode": sandbox_mode,
        "fast_mode": fast_mode,
    }

    posthog.capture(username, "started", properties=metadata)

    try:
        logger.info(f"Getting repo {repo_full_name}")

        if current_issue.state == "closed":
            logger.warning(f"Issue {issue_number} is closed")
            posthog.capture(
                username,
                "issue_closed",
                properties={**metadata, "duration": time() - on_ticket_start_time},
            )
            return {"success": False, "reason": "Issue is closed"}

        # Add :eyes: emoji to ticket
        item_to_react_to = (
            current_issue.get_comment(comment_id) if comment_id else current_issue
        )
        eyes_reaction = item_to_react_to.create_reaction("eyes")
        # If SWEEP_BOT reacted to item_to_react_to with "rocket", then remove it.
        reactions = item_to_react_to.get_reactions()
        for reaction in reactions:
            if (
                reaction.content == "rocket"
                and reaction.user.login == GITHUB_BOT_USERNAME
            ):
                item_to_react_to.delete_reaction(reaction.id)

        current_issue.edit(body=summary)

        replies_text = ""
        comments = list(current_issue.get_comments())
        if comment_id:
            logger.info(f"Replying to comment {comment_id}...")
            replies_text = "\nComments:\n" + "\n".join(
                [
                    issue_comment_prompt.format(
                        username=comment.user.login,
                        reply=comment.body,
                    )
                    for comment in comments
                    if comment.user.type == "User"
                ]
            )
        summary = summary if summary else ""

        prs = repo.get_pulls(
            state="open", sort="created", base=SweepConfig.get_branch(repo)
        )
        for pr in prs:
            # Check if this issue is mentioned in the PR, and pr is owned by bot
            # This is done in create_pr, (pr_description = ...)
            if (
                pr.user.login == GITHUB_BOT_USERNAME
                and f"Fixes #{issue_number}.\n" in pr.body
            ):
                success = safe_delete_sweep_branch(pr, repo)

        # Removed 1, 3
        progress_headers = [
            None,
            "Step 1: 🔎 Searching",
            "Step 2: ⌨️ Coding",
            "Step 3: 🔁 Code Review",
        ]

        config_pr_url = None

        # Find the first comment made by the bot
        issue_comment = None
        tickets_allocated = 5
        if is_trial_user:
            tickets_allocated = 15
        if is_paying_user:
            tickets_allocated = 500
        ticket_count = (
            max(tickets_allocated - chat_logger.get_ticket_count(), 0)
            if chat_logger
            else 999
        )
        daily_ticket_count = (
            (
                3 - chat_logger.get_ticket_count(use_date=True)
                if not use_faster_model
                else 0
            )
            if chat_logger
            else 999
        )

        model_name = "GPT-3.5" if use_faster_model else "GPT-4"
        payment_link = "https://buy.stripe.com/6oE5npbGVbhC97afZ4"
        daily_message = (
            f" and {daily_ticket_count} for the day"
            if not is_paying_user and not is_trial_user
            else ""
        )
        user_type = "💎 Sweep Pro" if is_paying_user else "⚡ Sweep Free Trial"
        gpt_tickets_left_message = (
            f"{ticket_count} GPT-4 tickets left for the month"
            if not is_paying_user
            else "unlimited GPT-4 tickets"
        )
        payment_message = (
            f"{user_type}: I used {model_name} to create this ticket. You have {gpt_tickets_left_message}{daily_message}."
            + (
                f' For more GPT-4 tickets, visit <a href="{payment_link}">our payment portal</a>.'
                if not is_paying_user
                else ""
            )
        )
        payment_message_start = (
            f"{user_type}: I'm creating this ticket using {model_name}. You have {gpt_tickets_left_message}{daily_message}."
            + (
                f' For more GPT-4 tickets, visit <a href="{payment_link}">our payment portal</a>.'
                if not is_paying_user
                else ""
            )
        )

        def get_comment_header(index, errored=False, pr_message="", done=False):
            config_pr_message = (
                "\n"
                + f"* Install Sweep Configs: <a href='{config_pr_url}'>Pull Request</a>"
                if config_pr_url is not None
                else ""
            )
            actions_message = create_action_buttons(
                [
                    RESTART_SWEEP_BUTTON,
                ]
            )

            if index < 0:
                index = 0
            if index == 4:
                return pr_message + f"\n\n---\n{actions_message}" + config_pr_message

            total = len(progress_headers)
            index += 1 if done else 0
            index *= 100 / total
            index = int(index)
            index = min(100, index)
            if errored:
                pbar = f"\n\n<img src='https://progress-bar.dev/{index}/?&title=Errored&width=600' alt='{index}%' />"
                return (
                    f"{center(sweeping_gif)}<br/>{center(pbar)}\n\n"
                    + f"\n\n---\n{actions_message}"
                )
            pbar = f"\n\n<img src='https://progress-bar.dev/{index}/?&title=Progress&width=600' alt='{index}%' />"
            return (
                f"{center(sweeping_gif)}<br/>{center(pbar)}"
                + ("\n" + stars_suffix if index != -1 else "")
                + "\n"
                + center(payment_message_start)
                + config_pr_message
                + f"\n\n---\n{actions_message}"
            )

        # Find Sweep's previous comment
        logger.print("USERNAME", GITHUB_BOT_USERNAME)
        for comment in comments:
            logger.print("COMMENT", comment.user.login)
            if comment.user.login == GITHUB_BOT_USERNAME:
                logger.print("Found comment")
                issue_comment = comment

        try:
            config = SweepConfig.get_config(repo)
        except EmptyRepository as e:
            logger.info("Empty repo")
            first_comment = (
                "Sweep is currently not supported on empty repositories. Please add some"
                f" code to your repository and try again.\n{sep}##"
                f" {progress_headers[1]}\n{bot_suffix}{discord_suffix}"
            )
            if issue_comment is None:
                issue_comment = current_issue.create_comment(first_comment)
            else:
                issue_comment.edit(first_comment)
            return {"success": False}

        cloned_repo = ClonedRepo(
            repo_full_name, installation_id=installation_id, token=user_token
        )
        num_of_files = cloned_repo.get_num_files_from_repo()
        time_estimate = math.ceil(3 + 5 * num_of_files / 1000)

        indexing_message = (
            "I'm searching for relevant snippets in your repository. If this is your first"
            " time using Sweep, I'm indexing your repository. This may take up to"
            f" {time_estimate} minutes. I'll let you know when I'm done."
        )
        first_comment = (
            f"{get_comment_header(0)}\n{sep}I am currently looking into this ticket! I"
            " will update the progress of the ticket in this comment. I am currently"
            f" searching through your code, looking for relevant snippets.\n{sep}##"
            f" {progress_headers[1]}\n{indexing_message}{bot_suffix}{discord_suffix}"
        )

        if issue_comment is None:
            issue_comment = current_issue.create_comment(first_comment)
        else:
            issue_comment.edit(first_comment)

        # Comment edit function
        past_messages = {}
        current_index = 0

        # Random variables to save in case of errors
        table = None  # Show plan so user can finetune prompt

        def edit_sweep_comment(message: str, index: int, pr_message="", done=False):
            nonlocal current_index, user_token, g, repo, issue_comment
            # -1 = error, -2 = retry
            # Only update the progress bar if the issue generation errors.
            errored = index == -1
            if index >= 0:
                past_messages[index] = message
                current_index = index

            agg_message = None
            # Include progress history
            # index = -2 is reserved for
            for i in range(
                current_index + 2
            ):  # go to next header (for Working on it... text)
                if i == 0 or i >= len(progress_headers):
                    continue  # skip None header
                header = progress_headers[i]
                if header is not None:
                    header = "## " + header + "\n"
                else:
                    header = "No header\n"
                msg = header + (past_messages.get(i) or "Working on it...")
                if agg_message is None:
                    agg_message = msg
                else:
                    agg_message = agg_message + f"\n{sep}" + msg

            suffix = bot_suffix + discord_suffix
            if errored:
                agg_message = (
                    "## ❌ Unable to Complete PR"
                    + "\n"
                    + message
                    + "\n\nFor bonus GPT-4 tickets, please report this bug on"
                    " **[Discord](https://discord.gg/invite/sweep)**."
                )
                if table is not None:
                    agg_message = (
                        agg_message
                        + f"\n{sep}Please look at the generated plan. If something looks"
                        f" wrong, please add more details to your issue.\n\n{table}"
                    )
                suffix = bot_suffix  # don't include discord suffix for error messages

            # Update the issue comment
            msg = f"{get_comment_header(current_index, errored, pr_message, done=done)}\n{sep}{agg_message}{suffix}"
            try:
                issue_comment.edit(msg)
            except BadCredentialsException:
                logger.error("Bad credentials, refreshing token")
                _user_token, g = get_github_client(installation_id)
                repo = g.get_repo(repo_full_name)

                for comment in comments:
                    if comment.user.login == GITHUB_BOT_USERNAME:
                        issue_comment = comment

                if issue_comment is None:
                    issue_comment = current_issue.create_comment(msg)
                else:
                    issue_comment = [
                        comment
                        for comment in issue.get_comments()
                        if comment.user == GITHUB_BOT_USERNAME
                    ][0]
                    issue_comment.edit(msg)

        if len(title + summary) < 20:
            logger.info("Issue too short")
            edit_sweep_comment(
                (
                    "Please add more details to your issue. I need at least 20 characters"
                    " to generate a plan."
                ),
                -1,
            )
            posthog.capture(
                username,
                "issue_too_short",
                properties={**metadata, "duration": time() - on_ticket_start_time},
            )
            return {"success": True}

        if (
            repo_name.lower() not in WHITELISTED_REPOS
            and not is_paying_user
            and not is_trial_user
        ):
            if ("sweep" in repo_name.lower()) or ("test" in repo_name.lower()):
                logger.info("Test repository detected")
                edit_sweep_comment(
                    (
                        "Sweep does not work on test repositories. Please create an issue"
                        " on a real repository. If you think this is a mistake, please"
                        " report this at https://discord.gg/sweep."
                    ),
                    -1,
                )
                posthog.capture(
                    username,
                    "test_repo",
                    properties={
                        **metadata,
                        "duration": time() - on_ticket_start_time,
                    },
                )
                return {"success": False}

        if lint_mode:
            # Get files to change
            # Create new branch
            # Send request to endpoint
            for file_path in []:
                SweepBot.run_sandbox(
                    repo.html_url, file_path, None, user_token, only_lint=True
                )

        logger.info("Fetching relevant files...")
        try:
            snippets, tree, dir_obj = search_snippets(
                cloned_repo,
                f"{title}\n{summary}\n{replies_text}",
                num_files=num_of_snippets_to_query,
            )
            assert len(snippets) > 0
        except SystemExit:
            logger.warning("System exit")
            posthog.capture(
                username,
                "failed",
                properties={
                    **metadata,
                    "error": "System exit",
                    "duration": time() - on_ticket_start_time,
                },
            )
            raise SystemExit
        except Exception as e:
            trace = traceback.format_exc()
            logger.error(e)
            logger.error(trace)
            edit_sweep_comment(
                (
                    "It looks like an issue has occurred around fetching the files."
                    " Perhaps the repo has not been initialized. If this error persists"
                    f" contact team@sweep.dev.\n\n> @{username}, editing this issue description to include more details will automatically make me relaunch."
                ),
                -1,
            )
            log_error(
                is_paying_user,
                is_trial_user,
                username,
                issue_url,
                "File Fetch",
                str(e) + "\n" + traceback.format_exc(),
                priority=1,
            )
            posthog.capture(
                username,
                "failed",
                properties={
                    **metadata,
                    "error": str(e),
                    "duration": time() - on_ticket_start_time,
                },
            )
            raise e

        # Fetch git commit history
        commit_history = cloned_repo.get_commit_history(username=username)

        snippets = post_process_snippets(
            snippets, max_num_of_snippets=2 if use_faster_model else 5
        )
        if not repo_description:
            repo_description = "No description provided."

        message_summary = summary + replies_text
        external_results = ExternalSearcher.extract_summaries(message_summary)
        if external_results:
            message_summary += "\n\n" + external_results
        user_dict = get_documentation_dict(repo)
        docs_results = ""
        try:
            docs_results = extract_relevant_docs(
                title + "\n" + message_summary, user_dict, chat_logger
            )
            if docs_results:
                message_summary += "\n\n" + docs_results
        except SystemExit:
            raise SystemExit
        except Exception as e:
            logger.error(f"Failed to extract docs: {e}")

        human_message = HumanMessagePrompt(
            repo_name=repo_name,
            issue_url=issue_url,
            username=username,
            repo_description=repo_description.strip(),
            title=title,
            summary=message_summary,
            snippets=snippets,
            tree=tree,
            commit_history=commit_history,
        )

        context_pruning = ContextPruning(chat_logger=chat_logger)
        (
            paths_to_keep,
            directories_to_expand,
        ) = context_pruning.prune_context(  # TODO, ignore directories
            human_message, repo=repo
        )
        if paths_to_keep and directories_to_expand:
            snippets = [
                snippet
                for snippet in snippets
                if any(
                    snippet.file_path.startswith(path_to_keep)
                    for path_to_keep in paths_to_keep
                )
            ]
            dir_obj.remove_all_not_included(paths_to_keep)
            dir_obj.expand_directory(directories_to_expand)
            tree = str(dir_obj)
            human_message = HumanMessagePrompt(
                repo_name=repo_name,
                issue_url=issue_url,
                username=username,
                repo_description=repo_description.strip(),
                title=title,
                summary=message_summary,
                snippets=snippets,
                tree=tree,
                commit_history=commit_history,
            )

        _user_token, g = get_github_client(installation_id)
        repo = g.get_repo(repo_full_name)
        sweep_bot = SweepBot.from_system_message_content(
            human_message=human_message,
            repo=repo,
            is_reply=bool(comments),
            chat_logger=chat_logger,
            sweep_context=sweep_context,
            cloned_repo=cloned_repo,
        )

        # Check repository for sweep.yml file.
        sweep_yml_exists = False
        for content_file in repo.get_contents(""):
            if content_file.name == "sweep.yaml":
                sweep_yml_exists = True
                break

        # If sweep.yaml does not exist, then create a new PR that simply creates the sweep.yaml file.
        if not sweep_yml_exists:
            try:
                logger.info("Creating sweep.yaml file...")
                config_pr = create_config_pr(sweep_bot, cloned_repo=cloned_repo)
                config_pr_url = config_pr.html_url
                edit_sweep_comment(message="", index=-2)
            except SystemExit:
                raise SystemExit
            except Exception as e:
                logger.error(
                    "Failed to create new branch for sweep.yaml file.\n",
                    e,
                    traceback.format_exc(),
                )
        else:
            logger.info("sweep.yaml file already exists.")

        try:
            # ANALYZE SNIPPETS
            newline = "\n"
            edit_sweep_comment(
                "I found the following snippets in your repository. I will now analyze"
                " these snippets and come up with a plan."
                + "\n\n"
                + create_collapsible(
                    "Some code snippets I looked at (click to expand). If some file is"
                    " missing from here, you can mention the path in the ticket"
                    " description.",
                    "\n".join(
                        [
                            f"https://github.com/{organization}/{repo_name}/blob/{repo.get_commits()[0].sha}/{snippet.file_path}#L{max(snippet.start, 1)}-L{min(snippet.end, snippet.content.count(newline) - 1)}\n"
                            for snippet in snippets
                        ]
                    ),
                )
                + (
                    create_collapsible(
                        "I also found the following external resources that might be helpful:",
                        f"\n\n{external_results}\n\n",
                    )
                    if external_results
                    else ""
                )
                + (f"\n\n{docs_results}\n\n" if docs_results else ""),
                1,
            )

            if do_map:
                subissues: list[ProposedIssue] = sweep_bot.generate_subissues()
                edit_sweep_comment(
                    f"I'm creating the following subissues:\n\n"
                    + "\n\n".join(
                        [
                            f"#{subissue.title}:\n" + blockquote(subissue.body)
                            for subissue in subissues
                        ]
                    ),
                    2,
                )
                for subissue in tqdm(subissues):
                    subissue.issue_id = repo.create_issue(
                        title="Sweep: " + subissue.title,
                        body=subissue.body + f"\n\nParent issue: #{issue_number}",
                        assignee=username,
                    ).number
                subissues_checklist = "\n\n".join(
                    [
                        f"- [ ] #{subissue.issue_id}\n\n"
                        + blockquote(f"**{subissue.title}**\n{subissue.body}")
                        for subissue in subissues
                    ]
                )
                current_issue.edit(
                    body=summary + "\n\n---\n\nChecklist:\n\n" + subissues_checklist
                )
                edit_sweep_comment(
                    f"I finished creating the subissues! Track them at:\n\n"
                    + "\n".join(f"* #{subissue.issue_id}" for subissue in subissues),
                    3,
                    done=True,
                )
                edit_sweep_comment(f"N/A", 4)
                edit_sweep_comment(f"I finished creating all the subissues.", 5)
                posthog.capture(
                    username,
                    "subissues_created",
                    properties={
                        **metadata,
                        "count": len(subissues),
                        "duration": time() - on_ticket_start_time,
                    },
                )
                return {"success": True}

            # COMMENT ON ISSUE
            # TODO: removed issue commenting here
            # TODO(william, luke) planning here

            logger.info("Fetching files to modify/create...")
            non_python_count = sum(
                not file_path.endswith(".py")
                for file_path in human_message.get_file_paths()
            )
            python_count = len(human_message.get_file_paths()) - non_python_count
            is_python_issue = python_count > non_python_count
            posthog.capture(
                username,
                "is_python_issue",
                properties={"is_python_issue": is_python_issue},
            )
            file_change_requests, plan = sweep_bot.get_files_to_change(is_python_issue)

            if not file_change_requests:
                if len(title + summary) < 60:
                    edit_sweep_comment(
                        (
                            "Sorry, I could not find any files to modify, can you please"
                            " provide more details? Please make sure that the title and"
                            " summary of the issue are at least 60 characters."
                        ),
                        -1,
                    )
                else:
                    edit_sweep_comment(
                        (
                            "Sorry, I could not find any files to modify, can you please"
                            " provide more details?"
                        ),
                        -1,
                    )
                raise Exception("No files to modify.")

            # sweep_bot.summarize_snippets()

            file_change_requests: list[
                FileChangeRequest
            ] = sweep_bot.validate_file_change_requests(file_change_requests)
            table = tabulate(
                [
                    [
                        file_change_request.entity_display,
                        file_change_request.instructions_display.replace(
                            "\n", "<br/>"
                        ).replace("```", "\\```"),
                    ]
                    for file_change_request in file_change_requests
                ],
                headers=["File Path", "Proposed Changes"],
                tablefmt="pipe",
            )
            # edit_sweep_comment(
            #     "From looking through the relevant snippets, I decided to make the"
            #     " following modifications:\n\n" + table + "\n\n",
            #     2,
            # )

            # TODO(lukejagg): Generate PR after modifications are made
            # CREATE PR METADATA
            logger.info("Generating PR...")
            pull_request = sweep_bot.generate_pull_request()
            # pull_request_content = pull_request.content.strip().replace("\n", "\n>")
            # pull_request_summary = f"**{pull_request.title}**\n`{pull_request.branch_name}`\n>{pull_request_content}\n"
            # edit_sweep_comment(
            #     (
            #         "I have created a plan for writing the pull request. I am now working"
            #         " my plan and coding the required changes to address this issue. Here"
            #         f" is the planned pull request:\n\n{pull_request_summary}"
            #     ),
            #     3,
            # )

            logger.info("Making PR...")

            files_progress: list[tuple[str, str, str, str]] = [
                (
                    file_change_request.entity_display,
                    file_change_request.instructions_display,
                    "⏳ In Progress",
                    "",
                )
                for file_change_request in file_change_requests
            ]

            checkboxes_progress: list[tuple[str, str, str]] = [
                (
                    file_change_request.entity_display,
                    file_change_request.instructions,
                    " ",
                )
                for file_change_request in file_change_requests
            ]
            checkboxes_contents = "\n".join(
                [
                    create_checkbox(
                        f"`{filename}`", blockquote(instructions), check == "X"
                    )
                    for filename, instructions, check in checkboxes_progress
                ]
            )
            checkboxes_collapsible = create_collapsible(
                "Checklist", checkboxes_contents, opened=True
            )

            condensed_checkboxes_contents = "\n".join(
                [
                    create_checkbox(f"`{filename}`", "", check == "X").strip()
                    for filename, instructions, check in checkboxes_progress
                ]
            )
            condensed_checkboxes_collapsible = create_collapsible(
                "Checklist", condensed_checkboxes_contents, opened=True
            )

            issue = repo.get_issue(number=issue_number)
            issue.edit(body=summary + "\n\n" + condensed_checkboxes_collapsible)

            delete_branch = False

            generator = create_pr_changes(
                file_change_requests,
                pull_request,
                sweep_bot,
                username,
                installation_id,
                issue_number,
                chat_logger=chat_logger,
            )
            edit_sweep_comment(checkboxes_contents, 2)
            response = {"error": NoFilesException()}
            for item in generator:
                if isinstance(item, dict):
                    response = item
                    break
                file_change_request, changed_file, sandbox_response, commit = item
                sandbox_response: SandboxResponse | None = sandbox_response
                format_exit_code = (
                    lambda exit_code: "✓" if exit_code == 0 else f"❌ (`{exit_code}`)"
                )
                logger.print(sandbox_response)
                error_logs = (
                    (
                        create_collapsible(
                            "Sandbox Execution Logs",
                            blockquote(
                                "\n\n".join(
                                    [
                                        create_collapsible(
                                            f"<code>{execution.command.format(file_path=file_change_request.entity_display)}</code> {i + 1}/{len(sandbox_response.executions)} {format_exit_code(execution.exit_code)}",
                                            f"<pre>{clean_logs(execution.output)}</pre>",
                                            i == len(sandbox_response.executions) - 1,
                                        )
                                        for i, execution in enumerate(
                                            sandbox_response.executions
                                        )
                                        if len(sandbox_response.executions) > 0
                                        # And error code check
                                    ]
                                )
                            ),
                            opened=True,
                        )
                    )
                    if sandbox_response
                    else ""
                )
                if changed_file:
                    logger.print("Changed File!")
                    commit_hash = (
                        commit.sha
                        if commit is not None
                        else repo.get_branch(pull_request.branch_name).commit.sha
                    )
                    commit_url = (
                        f"https://github.com/{repo_full_name}/commit/{commit_hash}"
                    )
                    checkboxes_progress = [
                        (
                            (
                                f"`{entity_display}` ✅ Commit [`{commit_hash[:7]}`]({commit_url})",
                                instructions + error_logs,
                                "X",
                            )
                            if file_change_request.entity_display == entity_display
                            else (entity_display, instructions, progress)
                        )
                        for entity_display, instructions, progress in checkboxes_progress
                    ]
                else:
                    logger.print("Didn't change file!")
                    checkboxes_progress = [
                        (
                            (
<<<<<<< HEAD
                                f"`{entity_display}` No Changes Made",
=======
                                f"`{entity_display}` ⚠️ No Changes Made",
>>>>>>> d90823c2
                                instructions + error_logs,
                                "X",
                            )
                            if file_change_request.entity_display == entity_display
                            else (entity_display, instructions, progress)
                        )
                        for entity_display, instructions, progress in checkboxes_progress
                    ]
                checkboxes_contents = "\n".join(
                    [
                        checkbox_template.format(
                            check=check,
                            filename=filename,
                            instructions=blockquote(instructions),
                        )
                        for filename, instructions, check in checkboxes_progress
                    ]
                )
                checkboxes_collapsible = collapsible_template.format(
                    summary="Checklist",
                    body=checkboxes_contents,
                    opened="open",
                )

                condensed_checkboxes_contents = "\n".join(
                    [
                        checkbox_template.format(
                            check=check,
                            filename=filename,
                            instructions="",
                        ).strip()
                        for filename, instructions, check in checkboxes_progress
                    ]
                )
                condensed_checkboxes_collapsible = collapsible_template.format(
                    summary="Checklist",
                    body=condensed_checkboxes_contents,
                    opened="open",
                )

                issue = repo.get_issue(number=issue_number)
                issue.edit(body=summary + "\n\n" + condensed_checkboxes_collapsible)

                logger.info(files_progress)
                logger.info(f"Edited {file_change_request.entity_display}")
                edit_sweep_comment(checkboxes_contents, 2)
            if not response.get("success"):
                raise Exception(f"Failed to create PR: {response.get('error')}")
            pr_changes = response["pull_request"]

            edit_sweep_comment(
                "I have finished coding the issue. I am now reviewing it for completeness.",
                3,
            )
            change_location = f" [`{pr_changes.pr_head}`](https://github.com/{repo_full_name}/commits/{pr_changes.pr_head}).\n\n"
            review_message = (
                "Here are my self-reviews of my changes at" + change_location
            )

            lint_output = None
            try:
                current_issue.delete_reaction(eyes_reaction.id)
            except SystemExit:
                raise SystemExit
            except:
                pass

            changes_required = False
            try:
                # Todo(lukejagg): Pass sandbox linter results to review_pr
                # CODE REVIEW

                changes_required, review_comment = review_pr(
                    repo=repo,
                    pr=pr_changes,
                    issue_url=issue_url,
                    username=username,
                    repo_description=repo_description,
                    title=title,
                    summary=summary,
                    replies_text=replies_text,
                    tree=tree,
                    lint_output=lint_output,
                    plan=plan,  # plan for the PR
                    chat_logger=chat_logger,
                    commit_history=commit_history,
                )
                # Todo(lukejagg): Execute sandbox after each iteration
                lint_output = None
                review_message += (
                    f"Here is the {ordinal(1)} review\n"
                    + blockquote(review_comment)
                    + "\n\n"
                )
                if changes_required:
                    edit_sweep_comment(
                        review_message
                        + "\n\nI'm currently addressing these suggestions.",
                        3,
                    )
                    logger.info(f"Addressing review comment {review_comment}")
                    on_comment(
                        repo_full_name=repo_full_name,
                        repo_description=repo_description,
                        comment=review_comment,
                        username=username,
                        installation_id=installation_id,
                        pr_path=None,
                        pr_line_position=None,
                        pr_number=None,
                        pr=pr_changes,
                        chat_logger=chat_logger,
                        repo=repo,
                    )
            except SystemExit:
                raise SystemExit
            except Exception as e:
                logger.error(traceback.format_exc())
                logger.error(e)

            if changes_required:
                edit_sweep_comment(
                    review_message + "\n\nI finished incorporating these changes.",
                    3,
                )
            else:
                edit_sweep_comment(
                    f"I have finished reviewing the code for completeness. I did not find errors for {change_location}.",
                    3,
                )

            pr_actions_message = (
                create_action_buttons(
                    [
                        SWEEP_GOOD_FEEDBACK,
                        SWEEP_BAD_FEEDBACK,
                    ],
                    header="### PR Feedback (click)\n",
                )
                + "\n"
                if DISCORD_FEEDBACK_WEBHOOK_URL is not None
                else ""
            )

            is_draft = False
            try:
                pr = repo.create_pull(
                    title=pr_changes.title,
                    body=pr_actions_message + pr_changes.body,
                    head=pr_changes.pr_head,
                    base=SweepConfig.get_branch(repo),
                    draft=is_draft,
                )
            except GithubException as e:
                is_draft = False
                pr = repo.create_pull(
                    title=pr_changes.title,
                    body=pr_actions_message + pr_changes.body,
                    head=pr_changes.pr_head,
                    base=SweepConfig.get_branch(repo),
                    draft=is_draft,
                )

            pr.add_to_labels(GITHUB_LABEL_NAME)
            current_issue.create_reaction("rocket")

            logger.info("Running github actions...")
            try:
                if is_draft:
                    logger.info("Skipping github actions because PR is a draft")
                else:
                    commit = pr.get_commits().reversed[0]
                    check_runs = commit.get_check_runs()

                    for check_run in check_runs:
                        check_run.rerequest()
            except SystemExit:
                raise SystemExit
            except Exception as e:
                logger.error(e)

            # Completed code review
            edit_sweep_comment(
                review_message + "\n\nSuccess! 🚀",
                4,
                pr_message=(
                    f"## Here's the PR! [{pr.html_url}]({pr.html_url}).\n{center(payment_message_start)}"
                ),
                done=True,
            )

            logger.info("Add successful ticket to counter")
        except MaxTokensExceeded as e:
            logger.info("Max tokens exceeded")
            log_error(
                is_paying_user,
                is_trial_user,
                username,
                issue_url,
                "Max Tokens Exceeded",
                str(e) + "\n" + traceback.format_exc(),
                priority=2,
            )
            if chat_logger.is_paying_user():
                edit_sweep_comment(
                    (
                        f"Sorry, I could not edit `{e.filename}` as this file is too long."
                        " We are currently working on improved file streaming to address"
                        " this issue.\n"
                    ),
                    -1,
                )
            else:
                edit_sweep_comment(
                    (
                        f"Sorry, I could not edit `{e.filename}` as this file is too"
                        " long.\n\nIf this file is incorrect, please describe the desired"
                        " file in the prompt. However, if you would like to edit longer"
                        " files, consider upgrading to [Sweep Pro](https://sweep.dev/) for"
                        " longer context lengths.\n"
                    ),
                    -1,
                )
            delete_branch = True
            raise e
        except NoFilesException as e:
            logger.info("Sweep could not find files to modify")
            log_error(
                is_paying_user,
                is_trial_user,
                username,
                issue_url,
                "Sweep could not find files to modify",
                str(e) + "\n" + traceback.format_exc(),
                priority=2,
            )
            edit_sweep_comment(
                (
                    "Sorry, Sweep could not find any appropriate files to edit to address"
                    " this issue. If this is a mistake, please provide more context and I"
                    f" will retry!\n\n> @{username}, please edit the issue description to"
                    " include more details about this issue."
                ),
                -1,
            )
            delete_branch = True
            raise e
        except openai.error.InvalidRequestError as e:
            logger.error(traceback.format_exc())
            logger.error(e)
            edit_sweep_comment(
                (
                    "I'm sorry, but it looks our model has ran out of context length. We're"
                    " trying to make this happen less, but one way to mitigate this is to"
                    " code smaller files. If this error persists report it at"
                    " https://discord.gg/sweep."
                ),
                -1,
            )
            log_error(
                is_paying_user,
                is_trial_user,
                username,
                issue_url,
                "Context Length",
                str(e) + "\n" + traceback.format_exc(),
                priority=2,
            )
            posthog.capture(
                username,
                "failed",
                properties={
                    "error": str(e),
                    "reason": "Invalid request error / context length",
                    **metadata,
                    "duration": time() - on_ticket_start_time,
                },
            )
            delete_branch = True
            raise e
        except SystemExit:
            raise SystemExit
        except Exception as e:
            logger.error(traceback.format_exc())
            logger.error(e)
            # title and summary are defined elsewhere
            if len(title + summary) < 60:
                edit_sweep_comment(
                    (
                        "I'm sorry, but it looks like an error has occurred due to"
                        " insufficient information. Be sure to create a more detailed issue"
                        " so I can better address it. If this error persists report it at"
                        " https://discord.gg/sweep."
                    ),
                    -1,
                )
            else:
                edit_sweep_comment(
                    (
                        "I'm sorry, but it looks like an error has occurred. Try changing"
                        " the issue description to re-trigger Sweep. If this error persists"
                        " report it at https://discord.gg/sweep."
                    ),
                    -1,
                )
            log_error(
                is_paying_user,
                is_trial_user,
                username,
                issue_url,
                "Workflow",
                str(e) + "\n" + traceback.format_exc(),
                priority=1,
            )
            raise e
        else:
            try:
                item_to_react_to.delete_reaction(eyes_reaction.id)
                item_to_react_to.create_reaction("rocket")
            except SystemExit:
                raise SystemExit
            except Exception as e:
                logger.error(e)
        finally:
            cloned_repo.delete()

        if delete_branch:
            try:
                if pull_request.branch_name.startswith("sweep"):
                    repo.get_git_ref(f"heads/{pull_request.branch_name}").delete()
                else:
                    raise Exception(
                        f"Branch name {pull_request.branch_name} does not start with sweep/"
                    )
            except SystemExit:
                raise SystemExit
            except Exception as e:
                logger.error(e)
                logger.error(traceback.format_exc())
                logger.print("Deleted branch", pull_request.branch_name)
    except Exception as e:
        posthog.capture(
            username,
            "error",
            properties={
                **metadata,
                "error": str(e),
                "trace": traceback.format_exc(),
                "duration": time() - on_ticket_start_time,
            },
        )
        raise e

    posthog.capture(
        username,
        "success",
        properties={**metadata, "duration": time() - on_ticket_start_time},
    )
    logger.info("on_ticket success")
    return {"success": True}<|MERGE_RESOLUTION|>--- conflicted
+++ resolved
@@ -965,11 +965,7 @@
                     checkboxes_progress = [
                         (
                             (
-<<<<<<< HEAD
-                                f"`{entity_display}` No Changes Made",
-=======
                                 f"`{entity_display}` ⚠️ No Changes Made",
->>>>>>> d90823c2
                                 instructions + error_logs,
                                 "X",
                             )
