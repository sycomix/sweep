--- conflicted
+++ resolved
@@ -11,11 +11,7 @@
 
 import openai
 import requests
-<<<<<<< HEAD
-=======
-import urllib.parse
 import yamllint.config as yamllint_config
->>>>>>> c420134d
 from github import BadCredentialsException
 from logtail import LogtailHandler
 from loguru import logger
