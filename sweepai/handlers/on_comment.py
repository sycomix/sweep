import re
import traceback

import openai
from loguru import logger
from typing import Any
from tabulate import tabulate
from github.Repository import Repository
<<<<<<< HEAD
=======

from sweepai.config.client import get_blocked_dirs
>>>>>>> 5b7fef0e

from sweepai.config.client import get_blocked_dirs


def construct_metadata(
    repo_full_name,
    repo_name,
    organization,
    repo_description,
    installation_id,
    username,
    function,
    model,
    tier,
    mode,
):
    return {
        "repo_full_name": repo_full_name,
        "repo_name": repo_name,
        "organization": organization,
        "repo_description": repo_description,
        "installation_id": installation_id,
        "username": username,
        "function": function,
        "model": model,
        "tier": tier,
        "mode": mode,
    }


from sweepai.core.entities import FileChangeRequest, NoFilesException, Snippet, MockPR
from sweepai.core.sweep_bot import SweepBot
from sweepai.handlers.on_review import get_pr_diffs
from sweepai.utils.chat_logger import ChatLogger
from sweepai.config.server import (
    GITHUB_BOT_USERNAME,
    PREFIX,
    OPENAI_API_KEY,
    GITHUB_BOT_TOKEN,
)
from sweepai.utils.event_logger import posthog
from sweepai.utils.github_utils import (
    get_github_client,
    search_snippets,
)
from sweepai.utils.prompt_constructor import HumanMessageCommentPrompt

github_access_token = GITHUB_BOT_TOKEN
openai.api_key = OPENAI_API_KEY

num_of_snippets_to_query = 30
total_number_of_snippet_tokens = 15_000
num_full_files = 2
num_extended_snippets = 2


def post_process_snippets(snippets: list[Snippet], max_num_of_snippets: int = 3):
    for snippet in snippets[:num_full_files]:
        snippet = snippet.expand()

    # snippet fusing
    i = 0
    while i < len(snippets):
        j = i + 1
        while j < len(snippets):
            if snippets[i] ^ snippets[j]:  # this checks for overlap
                snippets[i] = snippets[i] | snippets[j]  # merging
                snippets.pop(j)
            else:
                j += 1
        i += 1

    # truncating snippets based on character length
    result_snippets = []
    total_length = 0
    for snippet in snippets:
        total_length += len(snippet.get_snippet())
        if total_length > total_number_of_snippet_tokens * 5:
            break
        result_snippets.append(snippet)
    return result_snippets[:max_num_of_snippets]


def on_comment(
    repo_full_name: str,
    repo_description: str,
    comment: str,
    pr_path: str | None,
    pr_line_position: int | None,
    username: str,
    installation_id: int,
    pr_number: int = None,
    comment_id: int | None = None,
    g: None = None,
    repo: Repository = None,
    pr: Any = None,  # Uses PRFileChanges type too
    chat_logger: Any = None,
):
    # Check if the comment is "REVERT"
    if comment.strip().upper() == "REVERT":
        rollback_file(repo_full_name, pr_path, installation_id, pr_number)
        return {
            "success": True,
            "message": "File has been reverted to the previous commit.",
        }

    # Flow:
    # 1. Get relevant files
    # 2: Get human message
    # 3. Get files to change
    # 4. Get file changes
    # 5. Create PR
    logger.info(
        f"Calling on_comment() with the following arguments: {comment}, {repo_full_name}, {repo_description}, {pr_path}"
    )
    organization, repo_name = repo_full_name.split("/")

    g = (get_github_client(installation_id))[1] if not g else g
    repo = g.get_repo(repo_full_name) if not repo else repo
    pr = repo.get_pull(pr_number) if not pr else pr
    pr_title = pr.title
    pr_body = pr.body or ""
    pr_file_path = None
    diffs = get_pr_diffs(repo, pr)
    pr_line = None

    issue_number = re.search(r"Fixes #(?P<issue_number>\d+).", pr_body).group(
        "issue_number"
    )
    author = repo.get_issue(int(issue_number)).user.login
    logger.info(f"Author of original issue is {author}")
    chat_logger = (
        chat_logger
        if chat_logger is not None
        else ChatLogger(
            {
                "repo_name": repo_name,
                "title": "(Comment) " + pr_title,
                "issue_url": pr.html_url,
                "pr_file_path": pr_file_path,  # may be None
                "pr_line": pr_line,  # may be None
                "repo_full_name": repo_full_name,
                "repo_description": repo_description,
                "comment": comment,
                "pr_path": pr_path,
                "pr_line_position": pr_line_position,
                "username": author,
                "installation_id": installation_id,
                "pr_number": pr_number,
                "type": "comment",
            }
        )
    )

    is_paying_user = chat_logger.is_paying_user()
    use_faster_model = chat_logger.use_faster_model(g)

    metadata = construct_metadata(
        repo_full_name,
        repo_name,
        organization,
        repo_description,
        installation_id,
        username,
        "on_comment",
        "gpt-3.5" if use_faster_model else "gpt-4",
        "pro" if is_paying_user else "free",
        PREFIX,
    )

    capture_posthog_event(username, "started", properties=metadata)
    logger.info(f"Getting repo {repo_full_name}")
    file_comment = bool(pr_path) and bool(pr_line_position)

    item_to_react_to = None
    reaction = None

    try:
        # Check if the PR is closed
        if pr.state == "closed":
            return {"success": True, "message": "PR is closed. No event fired."}
        if comment_id:
            try:
                item_to_react_to = pr.get_issue_comment(comment_id)
                reaction = item_to_react_to.create_reaction("eyes")
            except Exception as e:
                try:
                    item_to_react_to = pr.get_review_comment(comment_id)
                    reaction = item_to_react_to.create_reaction("eyes")
                except Exception as e:
                    pass

            if reaction is not None:
                # Delete rocket reaction
                reactions = item_to_react_to.get_reactions()
                for r in reactions:
                    if r.content == "rocket" and r.user.login == GITHUB_BOT_USERNAME:
                        item_to_react_to.delete_reaction(r.id)

        branch_name = (
            pr.head.ref if pr_number else pr.pr_head  # pylint: disable=no-member
        )
        # This means it's a comment on a file
        if file_comment:
            pr_file = repo.get_contents(
                pr_path, ref=branch_name
            ).decoded_content.decode("utf-8")
            pr_lines = pr_file.splitlines()
            pr_line = pr_lines[min(len(pr_lines), pr_line_position) - 1]
            pr_file_path = pr_path.strip()

        def fetch_file_contents_with_retry():
            retries = 1
            error = None
            for i in range(retries):
                try:
                    logger.info(f"Fetching relevant files for the {i}th time...")
                    return search_snippets(
                        repo,
                        f"{comment}\n{pr_title}" + (f"\n{pr_line}" if pr_line else ""),
                        num_files=30,
                        branch=branch_name,
                        installation_id=installation_id,
                    )
                except Exception as e:
                    error = e
                    continue
            capture_posthog_event(
                username, "fetching_failed", properties={"error": error, **metadata}
            )
            raise error

        if file_comment:
            snippets = []
            tree = ""
        else:
            try:
                logger.info("Fetching relevant files...")
                snippets, tree = fetch_file_contents_with_retry()
                assert len(snippets) > 0
            except Exception as e:
                logger.error(traceback.format_exc())
                raise e

        snippets = post_process_snippets(
            snippets, max_num_of_snippets=0 if file_comment else 2
        )

        logger.info("Getting response from ChatGPT...")
        human_message = HumanMessageCommentPrompt(
            comment=comment,
            repo_name=repo_name,
            repo_description=repo_description if repo_description else "",
            diffs=diffs,
            issue_url=pr.html_url,
            username=username,
            title=pr_title,
            tree=tree,
            summary=pr_body,
            snippets=snippets,
            pr_file_path=pr_file_path,  # may be None
            pr_line=pr_line,  # may be None
        )
        logger.info(f"Human prompt{human_message.construct_prompt()}")

        sweep_bot = SweepBot.from_system_message_content(
            # human_message=human_message, model="claude-v1.3-100k", repo=repo
            human_message=human_message,
            repo=repo,
            chat_logger=chat_logger,
            model="gpt-3.5" if use_faster_model else "gpt-4-32k-0613",
        )
    except Exception as e:
        logger.error(traceback.format_exc())
        capture_posthog_event(
            username,
            "failed",
            properties={"error": str(e), "reason": "Failed to get files", **metadata},
        )
        raise e

    try:
        logger.info("Fetching files to modify/create...")
        if file_comment:
            file_change_requests = [
                FileChangeRequest(
                    filename=pr_file_path,
                    instructions=f"{comment}\n\nCommented on this line: {pr_line}",
                    change_type="modify",
                )
            ]
        else:
            if comment.strip().lower().startswith("sweep: regenerate"):
                logger.info("Running regenerate...")

                file_paths = comment.strip().split(" ")[2:]

                def get_contents_with_fallback(repo: Repository, file_path: str):
                    try:
                        return repo.get_contents(file_path)
                    except Exception as e:
                        logger.error(e)
                        return None

                old_file_contents = [
                    get_contents_with_fallback(repo, file_path)
                    for file_path in file_paths
                ]
                print(old_file_contents)
                for file_path, old_file_content in zip(file_paths, old_file_contents):
                    current_content = sweep_bot.get_contents(
                        file_path, branch=branch_name
                    )
                    if old_file_content:
                        logger.info("Resetting file...")
                        sweep_bot.repo.update_file(
                            file_path,
                            f"Reset {file_path}",
                            old_file_content.decoded_content,
                            sha=current_content.sha,
                            branch=branch_name,
                        )
                    else:
                        logger.info("Deleting file...")
                        sweep_bot.repo.delete_file(
                            file_path,
                            f"Reset {file_path}",
                            sha=current_content.sha,
                            branch=branch_name,
                        )

                quoted_pr_summary = "> " + pr.body.replace("\n", "\n> ")
                file_change_requests = [
                    FileChangeRequest(
                        filename=file_path,
                        instructions=f"Modify the file {file_path} based on the PR summary:\n\n{quoted_pr_summary}",
                        change_type="modify",
                    )
                    for file_path in file_paths
                ]
                print(file_change_requests)
                file_change_requests = sweep_bot.validate_file_change_requests(
                    file_change_requests, branch=branch_name
                )

                logger.info("Getting response from ChatGPT...")
                human_message = HumanMessageCommentPrompt(
                    comment=comment,
                    repo_name=repo_name,
                    repo_description=repo_description if repo_description else "",
                    diffs=get_pr_diffs(repo, pr),
                    issue_url=pr.html_url,
                    username=username,
                    title=pr_title,
                    tree=tree,
                    summary=pr_body,
                    snippets=snippets,
                    pr_file_path=pr_file_path,  # may be None
                    pr_line=pr_line,  # may be None
                )

                logger.info(f"Human prompt{human_message.construct_prompt()}")
                sweep_bot = SweepBot.from_system_message_content(
                    human_message=human_message,
                    repo=repo,
                    chat_logger=chat_logger,
                )
            else:
                file_change_requests, _ = sweep_bot.get_files_to_change(retries=3)
                file_change_requests = sweep_bot.validate_file_change_requests(
                    file_change_requests, branch=branch_name
                )

            sweep_response = "I couldn't find any relevant files to change."
            if file_change_requests:
                table_message = tabulate(
                    [
                        [
                            f"`{file_change_request.filename}`",
                            file_change_request.instructions_display.replace(
                                "\n", "<br/>"
                            ).replace("```", "\\```"),
                        ]
                        for file_change_request in file_change_requests
                    ],
                    headers=["File Path", "Proposed Changes"],
                    tablefmt="pipe",
                )
                sweep_response = (
                    f"I decided to make the following changes:\n\n{table_message}"
                )
            quoted_comment = "> " + comment.replace("\n", "\n> ")
            response_for_user = (
                f"{quoted_comment}\n\nHi @{username},\n\n{sweep_response}"
            )
            if pr_number:
                pr.create_issue_comment(response_for_user)
        logger.info("Making Code Changes...")

        blocked_dirs = get_blocked_dirs(sweep_bot.repo)

        list(
            sweep_bot.change_files_in_github_iterator(
                file_change_requests, branch_name, blocked_dirs
            )
        )
        if type(pr) != MockPR:
            if pr.user.login == GITHUB_BOT_USERNAME and pr.title.startswith("[DRAFT] "):
                # Update the PR title to remove the "[DRAFT]" prefix
                pr.edit(title=pr.title.replace("[DRAFT] ", "", 1))

        logger.info("Done!")
    except NoFilesException:
        capture_posthog_event(
            username,
            "failed",
            properties={
                "error": "No files to change",
                "reason": "No files to change",
                **metadata,
            },
        )
        return {"success": True, "message": "No files to change."}
    except Exception as e:
        logger.error(traceback.format_exc())
        capture_posthog_event(
            username,
            "failed",
            properties={
                "error": str(e),
                "reason": "Failed to make changes",
                **metadata,
            },
        )
        raise e

    # Delete eyes
    if reaction is not None:
        item_to_react_to.delete_reaction(reaction.id)

    try:
        item_to_react_to = pr.get_issue_comment(comment_id)
        reaction = item_to_react_to.create_reaction("rocket")
    except Exception as e:
        try:
            item_to_react_to = pr.get_review_comment(comment_id)
            reaction = item_to_react_to.create_reaction("rocket")
        except Exception as e:
            pass

    capture_posthog_event(username, "success", properties={**metadata})
    logger.info("on_comment success")
    return {"success": True}


def capture_posthog_event(username, event, properties):
    posthog.capture(username, event, properties=properties)


def rollback_file(repo_full_name, pr_path, installation_id, pr_number):
    _, g = get_github_client(installation_id)
    repo = g.get_repo(repo_full_name)
    pr = repo.get_pull(pr_number)
    branch_name = pr.head.ref

    # Get the file's content from the previous commit
    commits = repo.get_commits(sha=branch_name)
    if commits.totalCount < 2:
        current_file = repo.get_contents(pr_path, ref=commits[0].sha)
        current_file_sha = current_file.sha
        previous_content = repo.get_contents(pr_path, ref=repo.default_branch)
        previous_file_content = previous_content.decoded_content.decode("utf-8")
        repo.update_file(
            pr_path,
            "Revert file to previous commit",
            previous_file_content,
            current_file_sha,
            branch=branch_name,
        )
        return
    previous_commit = commits[1]

    # Get current file SHA
    current_file = repo.get_contents(pr_path, ref=commits[0].sha)
    current_file_sha = current_file.sha

    # Check if the file exists in the previous commit
    try:
        previous_content = repo.get_contents(pr_path, ref=previous_commit.sha)
        previous_file_content = previous_content.decoded_content.decode("utf-8")
        # Create a new commit with the previous file content
        repo.update_file(
            pr_path,
            "Revert file to previous commit",
            previous_file_content,
            current_file_sha,
            branch=branch_name,
        )
    except Exception as e:
        logger.error(traceback.format_exc())
        if e.status == 404:  # pylint: disable=no-member
            logger.warning(
                f"File {pr_path} was not found in previous commit {previous_commit.sha}"
            )
        else:
            raise e<|MERGE_RESOLUTION|>--- conflicted
+++ resolved
@@ -6,11 +6,6 @@
 from typing import Any
 from tabulate import tabulate
 from github.Repository import Repository
-<<<<<<< HEAD
-=======
-
-from sweepai.config.client import get_blocked_dirs
->>>>>>> 5b7fef0e
 
 from sweepai.config.client import get_blocked_dirs
 
