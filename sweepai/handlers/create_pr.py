import modal
import openai
from github.Repository import Repository
from loguru import logger

from sweepai.core.entities import FileChangeRequest, PullRequest, MockPR
from sweepai.utils.chat_logger import ChatLogger
from sweepai.config.client import SweepConfig, get_blocked_dirs
from sweepai.config.server import (
    GITHUB_DEFAULT_CONFIG,
    GITHUB_LABEL_NAME,
    OPENAI_API_KEY,
    PREFIX,
    DB_MODAL_INST_NAME,
    GITHUB_BOT_TOKEN,
    GITHUB_BOT_USERNAME,
    GITHUB_CONFIG_BRANCH,
)
from sweepai.core.sweep_bot import SweepBot, MaxTokensExceeded
from sweepai.utils.event_logger import posthog

github_access_token = GITHUB_BOT_TOKEN
openai.api_key = OPENAI_API_KEY

update_index = modal.Function.lookup(DB_MODAL_INST_NAME, "update_index")

num_of_snippets_to_query = 10
max_num_of_snippets = 5


def create_pr_changes(
    file_change_requests: list[FileChangeRequest],
    pull_request: PullRequest,
    sweep_bot: SweepBot,
    username: str,
    installation_id: int,
    issue_number: int | None = None,
<<<<<<< HEAD
    sandbox=None,
=======
    chat_logger: ChatLogger = None,
>>>>>>> b0c57b5e
):
    # Flow:
    # 1. Get relevant files
    # 2: Get human message
    # 3. Get files to change
    # 4. Get file changes
    # 5. Create PR
    chat_logger = (
        chat_logger
        if chat_logger is not None
        else ChatLogger(
            {
                "username": username,
                "installation_id": installation_id,
                "repo_full_name": sweep_bot.repo.full_name,
                "title": pull_request.title,
                "summary": "",
                "issue_url": "",
            }
        )
    )
    sweep_bot.chat_logger = chat_logger
    organization, repo_name = sweep_bot.repo.full_name.split("/")
    metadata = {
        "repo_full_name": sweep_bot.repo.full_name,
        "organization": organization,
        "repo_name": repo_name,
        "repo_description": sweep_bot.repo.description,
        "username": username,
        "installation_id": installation_id,
        "function": "on_ticket",
        "mode": PREFIX,
    }
    posthog.capture(username, "started", properties=metadata)

    try:
        logger.info("Making PR...")
        pull_request.branch_name = sweep_bot.create_branch(pull_request.branch_name)
        completed_count, fcr_count = 0, len(file_change_requests)

        blocked_dirs = get_blocked_dirs(sweep_bot.repo)

        for (
            file_change_request,
            changed_file,
        ) in sweep_bot.change_files_in_github_iterator(
            file_change_requests,
            pull_request.branch_name,
            blocked_dirs,
            sandbox=sandbox,
        ):
            completed_count += changed_file
            logger.info("Completed {}/{} files".format(completed_count, fcr_count))
            yield file_change_request, changed_file
        if completed_count == 0 and fcr_count != 0:
            logger.info("No changes made")
            posthog.capture(
                username,
                "failed",
                properties={
                    "error": "No changes made",
                    "reason": "No changes made",
                    **metadata,
                },
            )

            # Todo: if no changes were made, delete branch
            error_msg = "No changes made"
            commits = sweep_bot.repo.get_commits(pull_request.branch_name)
            if commits.totalCount == 0:
                branch = sweep_bot.repo.get_git_ref(f"heads/{pull_request.branch_name}")
                branch.delete()
                error_msg = "No changes made. Branch deleted."

            return {"success": False, "error": error_msg}
        # Include issue number in PR description
        if issue_number:
            # If the #issue changes, then change on_ticket (f'Fixes #{issue_number}.\n' in pr.body:)
            pr_description = f"{pull_request.content}\n\nFixes #{issue_number}.\n\n---\nTo checkout this PR branch, run the following command in your terminal:\n```zsh\ngit checkout {pull_request.branch_name}\n```\n To get Sweep to edit this pull request, leave a comment below or in the code. Leaving a comment in the code will only modify the file but commenting below can change the entire PR."
        else:
            pr_description = f"{pull_request.content}\n\nTo checkout this PR branch, run the following command in your terminal:\n```zsh\ngit checkout {pull_request.branch_name}\n```"
        pr_title = pull_request.title
        if "sweep.yaml" in pr_title:
            pr_title = "[config] " + pr_title
    except MaxTokensExceeded as e:
        logger.error(e)
        posthog.capture(
            username,
            "failed",
            properties={
                "error": str(e),
                "reason": "Max tokens exceeded",
                **metadata,
            },
        )
        raise e
    except openai.error.InvalidRequestError as e:
        logger.error(e)
        posthog.capture(
            username,
            "failed",
            properties={
                "error": str(e),
                "reason": "Invalid request error / context length",
                **metadata,
            },
        )
        raise e
    except Exception as e:
        logger.error(e)
        posthog.capture(
            username,
            "failed",
            properties={
                "error": str(e),
                "reason": "Unexpected error",
                **metadata,
            },
        )
        raise e

    posthog.capture(username, "success", properties={**metadata})
    logger.info("create_pr success")
    result = {
        "success": True,
        "pull_request": MockPR(
            file_count=completed_count,
            title=pr_title,
            body=pr_description,
            pr_head=pull_request.branch_name,
            base=sweep_bot.repo.get_branch(
                SweepConfig.get_branch(sweep_bot.repo)
            ).commit,
            head=sweep_bot.repo.get_branch(pull_request.branch_name).commit,
        ),
    }
    yield result  # Doing this because sometiems using StopIteration doesn't work, kinda jank tho tbh
    return result


def safe_delete_sweep_branch(
    pr,  # Github PullRequest
    repo: Repository,
) -> bool:
    """
    Safely delete Sweep branch
    1. Only edited by Sweep
    2. Prefixed by sweep/
    """
    pr_commits = pr.get_commits()
    pr_commit_authors = set([commit.author.login for commit in pr_commits])

    # Check if only Sweep has edited the PR, and sweep/ prefix
    if (
        len(pr_commit_authors) == 1
        and GITHUB_BOT_USERNAME in pr_commit_authors
        and pr.head.ref.startswith("sweep/")
    ):
        branch = repo.get_git_ref(f"heads/{pr.head.ref}")
        # pr.edit(state='closed')
        branch.delete()
        return True
    else:
        # Failed to delete branch as it was edited by someone else
        return False


def create_config_pr(
    sweep_bot: SweepBot,
):
    title = "Configure Sweep"
    branch_name = GITHUB_CONFIG_BRANCH
    branch_name = sweep_bot.create_branch(branch_name, retry=False)
    try:
        sweep_bot.repo.create_file(
            "sweep.yaml",
            "Create sweep.yaml config file",
            GITHUB_DEFAULT_CONFIG.format(branch=sweep_bot.repo.default_branch),
            branch=branch_name,
        )
        sweep_bot.repo.create_file(
            ".github/ISSUE_TEMPLATE/sweep-bugfix.yml",
            "Create bugfix template",
            BUGFIX_TEMPLATE,
            branch=branch_name,
        )
        sweep_bot.repo.create_file(
            ".github/ISSUE_TEMPLATE/sweep-feature.yml",
            "Create feature template",
            FEATURE_TEMPLATE,
            branch=branch_name,
        )
        sweep_bot.repo.create_file(
            ".github/ISSUE_TEMPLATE/sweep-refactor.yml",
            "Create refactor template",
            REFACTOR_TEMPLATE,
            branch=branch_name,
        )
    except Exception as e:
        logger.error(e)

    # Check if the pull request from this branch to main already exists.
    # If it does, then we don't need to create a new one.
    pull_requests = sweep_bot.repo.get_pulls(
        state="open",
        sort="created",
        base=SweepConfig.get_branch(sweep_bot.repo),
        head=branch_name,
    )
    for pr in pull_requests:
        if pr.title == title:
            return pr

    pr = sweep_bot.repo.create_pull(
        title=title,
        body="""🎉 Thank you for installing Sweep! We're thrilled to announce the latest update for Sweep, your trusty AI junior developer on GitHub. This PR creates a `sweep.yaml` config file, allowing you to personalize Sweep's performance according to your project requirements.

## What's new?
- **Sweep is now configurable**.
- To configure Sweep, simply edit the `sweep.yaml` file in the root of your repository.
- If you need help, check out the [Sweep Default Config](https://github.com/sweepai/sweep/blob/main/sweep.yaml) or [Join Our Discord](https://discord.gg/sweep) for help.

If you would like me to stop creating this PR, go to issues and say "Sweep: create an empty `sweep.yaml` file".
Thank you for using Sweep! 🧹""",
        head=branch_name,
        base=SweepConfig.get_branch(sweep_bot.repo),
    )
    pr.add_to_labels(GITHUB_LABEL_NAME)
    return pr


def create_gha_pr(g, repo):
    # Create a new branch
    branch_name = "sweep/gha-enable"
    branch = repo.create_git_ref(
        ref=f"refs/heads/{branch_name}",
        sha=repo.get_branch(repo.default_branch).commit.sha,
    )

    # Update the sweep.yaml file in this branch to add "gha_enabled: True"
    sweep_yaml_content = (
        repo.get_contents("sweep.yaml", ref=branch_name).decoded_content.decode()
        + "\ngha_enabled: True"
    )
    repo.update_file(
        "sweep.yaml",
        "Enable GitHub Actions",
        sweep_yaml_content,
        repo.get_contents("sweep.yaml", ref=branch_name).sha,
        branch=branch_name,
    )

    # Create a PR from this branch to the main branch
    pr = repo.create_pull(
        title="Enable GitHub Actions",
        body="This PR enables GitHub Actions for this repository.",
        head=branch_name,
        base=repo.default_branch,
    )
    return pr


REFACTOR_TEMPLATE = """\
name: Refactor
title: 'Sweep: '
description: Write something like "Modify the ... api endpoint to use ... version and ... framework"
labels: sweep
body:
  - type: textarea
    id: description
    attributes:
      label: Details
      description: More details for Sweep
      placeholder: We are migrating this function to ... version because ..."""

BUGFIX_TEMPLATE = """\
name: Bugfix
title: 'Sweep: '
description: Write something like "We notice ... behavior when ... happens instead of ...""
labels: sweep
body:
  - type: textarea
    id: description
    attributes:
      label: Details
      description: More details about the bug
      placeholder: The bug might be in ... file"""

FEATURE_TEMPLATE = """\
name: Feature Request
title: 'Sweep: '
description: Write something like "Write an api endpoint that does "..." in the "..." file"
labels: sweep
body:
  - type: textarea
    id: description
    attributes:
      label: Details
      description: More details for Sweep
      placeholder: The new endpoint should use the ... class from ... file because it contains ... logic"""<|MERGE_RESOLUTION|>--- conflicted
+++ resolved
@@ -35,11 +35,8 @@
     username: str,
     installation_id: int,
     issue_number: int | None = None,
-<<<<<<< HEAD
     sandbox=None,
-=======
     chat_logger: ChatLogger = None,
->>>>>>> b0c57b5e
 ):
     # Flow:
     # 1. Get relevant files
