--- conflicted
+++ resolved
@@ -233,15 +233,7 @@
             content=sandbox_code_repair_modify_system_prompt,
         )
     ]
-<<<<<<< HEAD
-    model: OpenAIModel = (
-        "gpt-4-32k-0613"
-        if os.getenv("OPENAI_DO_HAVE_32K_MODEL_ACCESS")
-        else "gpt-4-0613"
-    )
-=======
     model: OpenAIModel = "gpt-4-32k-0613" if os.getenv("OPENAI_DO_HAVE_32K_MODEL_ACCESS") else "gpt-4-0613"
->>>>>>> 8b4063a3
     file_change_paths: list = []
 
     def chat(
