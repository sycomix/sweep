--- conflicted
+++ resolved
@@ -1,5 +1,3 @@
-<<<<<<< HEAD
-=======
 """
 This file should be split into environment and config files
 """
@@ -38,5 +36,4 @@
 branch: '{branch}'
 """
 
-SECONDARY_MODEL = "gpt-3.5-turbo-16k-0613"
->>>>>>> e8ebb9ff
+SECONDARY_MODEL = "gpt-3.5-turbo-16k-0613"