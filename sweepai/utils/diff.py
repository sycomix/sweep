--- conflicted
+++ resolved
@@ -474,13 +474,6 @@
 
     if len(errors) > 0:
         log = "\n\n".join(errors)
-<<<<<<< HEAD
-        discord_log_error(
-            f"{sweep_context.issue_url}\nModify Parsing Errors"
-            f" {'gpt3.5' if sweep_context.use_faster_model else 'gpt4'}: \n" + log,
-            priority=0 if sweep_context.use_faster_model else 1,
-        )
-=======
         if sweep_context:
             discord_log_error(
                 f"{sweep_context.issue_url}\nModify Parsing Errors {'gpt3.5' if sweep_context.use_faster_model else 'gpt4'}: \n"
@@ -492,7 +485,6 @@
                 f"Modify Parsing Errors gpt3.5: \n" + log,
                 priority=1,
             )
->>>>>>> d77a2646
 
     result = "\n".join(old_file_lines)
     return result, errors
