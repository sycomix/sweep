--- conflicted
+++ resolved
@@ -1,4 +1,3 @@
-import os
 import openai
 
 tests = """
@@ -62,21 +61,6 @@
             "role": "user",
             "content": prompt
         },
-<<<<<<< HEAD
-        {
-            "role": "assistant",
-            "content": None,
-            "function_call": {
-                "name": "Google",
-                "arguments": "{\"query\": \"Anthropic Claude v1 model API reference\"}"
-            }
-        },
-        {
-            "role": "function",
-            "content": "Anthropic Claude v1 is a helpful and harmless LLM.",
-            "name": "Google",
-        }
-=======
         # {
         #     "role": "assistant",
         #     "content": None,
@@ -90,7 +74,6 @@
         #     "content": "Anthropic Claude v1 is a helpful and harmless LLM.",
         #     "name": "Google",
         # }
->>>>>>> 9c1dc69c
     ],
     functions=functions
 )
